{
  "name": "@example/blog",
  "type": "module",
  "version": "0.0.1",
  "private": true,
  "scripts": {
    "dev": "astro dev",
    "start": "astro dev",
    "build": "astro build",
    "preview": "astro preview",
    "astro": "astro"
  },
  "dependencies": {
<<<<<<< HEAD
    "@astrojs/mdx": "^4.0.0-beta.2",
    "@astrojs/rss": "^4.0.7",
    "@astrojs/sitemap": "^3.2.0",
    "astro": "^5.0.0-beta.4"
=======
    "@astrojs/mdx": "^3.1.8",
    "@astrojs/rss": "^4.0.8",
    "@astrojs/sitemap": "^3.2.0",
    "astro": "^4.16.0"
>>>>>>> 582f12e1
  }
}<|MERGE_RESOLUTION|>--- conflicted
+++ resolved
@@ -11,16 +11,9 @@
     "astro": "astro"
   },
   "dependencies": {
-<<<<<<< HEAD
     "@astrojs/mdx": "^4.0.0-beta.2",
-    "@astrojs/rss": "^4.0.7",
+    "@astrojs/rss": "^4.0.8",
     "@astrojs/sitemap": "^3.2.0",
     "astro": "^5.0.0-beta.4"
-=======
-    "@astrojs/mdx": "^3.1.8",
-    "@astrojs/rss": "^4.0.8",
-    "@astrojs/sitemap": "^3.2.0",
-    "astro": "^4.16.0"
->>>>>>> 582f12e1
   }
 }