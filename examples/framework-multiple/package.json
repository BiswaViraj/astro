{
  "name": "@example/framework-multiple",
  "type": "module",
  "version": "0.0.1",
  "private": true,
  "scripts": {
    "dev": "astro dev",
    "build": "astro build",
    "preview": "astro preview",
    "astro": "astro"
  },
  "dependencies": {
    "@astrojs/preact": "^3.5.3",
    "@astrojs/react": "^3.6.2",
<<<<<<< HEAD
    "@astrojs/solid-js": "^4.4.2",
    "@astrojs/svelte": "^6.0.0-beta.2",
    "@astrojs/vue": "^5.0.0-beta.1",
    "@types/react": "^18.3.12",
    "@types/react-dom": "^18.3.1",
    "astro": "^5.0.0-beta.8",
=======
    "@astrojs/solid-js": "^4.4.3",
    "@astrojs/svelte": "^6.0.0",
    "@astrojs/vue": "^4.5.2",
    "@types/react": "^18.3.12",
    "@types/react-dom": "^18.3.1",
    "astro": "^4.16.13",
>>>>>>> 55091174
    "preact": "^10.24.3",
    "react": "^18.3.1",
    "react-dom": "^18.3.1",
    "solid-js": "^1.9.3",
    "svelte": "^5.1.16",
    "vue": "^3.5.12"
  }
}<|MERGE_RESOLUTION|>--- conflicted
+++ resolved
@@ -12,21 +12,12 @@
   "dependencies": {
     "@astrojs/preact": "^3.5.3",
     "@astrojs/react": "^3.6.2",
-<<<<<<< HEAD
-    "@astrojs/solid-js": "^4.4.2",
+    "@astrojs/solid-js": "^4.4.3",
     "@astrojs/svelte": "^6.0.0-beta.2",
     "@astrojs/vue": "^5.0.0-beta.1",
     "@types/react": "^18.3.12",
     "@types/react-dom": "^18.3.1",
     "astro": "^5.0.0-beta.8",
-=======
-    "@astrojs/solid-js": "^4.4.3",
-    "@astrojs/svelte": "^6.0.0",
-    "@astrojs/vue": "^4.5.2",
-    "@types/react": "^18.3.12",
-    "@types/react-dom": "^18.3.1",
-    "astro": "^4.16.13",
->>>>>>> 55091174
     "preact": "^10.24.3",
     "react": "^18.3.1",
     "react-dom": "^18.3.1",
