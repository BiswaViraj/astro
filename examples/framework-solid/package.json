{
  "name": "@example/framework-solid",
  "type": "module",
  "version": "0.0.1",
  "private": true,
  "scripts": {
    "dev": "astro dev",
    "build": "astro build",
    "preview": "astro preview",
    "astro": "astro"
  },
  "dependencies": {
<<<<<<< HEAD
    "@astrojs/solid-js": "^4.4.2",
    "astro": "^5.0.0-beta.8",
    "solid-js": "^1.9.2"
=======
    "@astrojs/solid-js": "^4.4.3",
    "astro": "^4.16.13",
    "solid-js": "^1.9.3"
>>>>>>> 55091174
  }
}<|MERGE_RESOLUTION|>--- conflicted
+++ resolved
@@ -10,14 +10,8 @@
     "astro": "astro"
   },
   "dependencies": {
-<<<<<<< HEAD
-    "@astrojs/solid-js": "^4.4.2",
+    "@astrojs/solid-js": "^4.4.3",
     "astro": "^5.0.0-beta.8",
     "solid-js": "^1.9.2"
-=======
-    "@astrojs/solid-js": "^4.4.3",
-    "astro": "^4.16.13",
-    "solid-js": "^1.9.3"
->>>>>>> 55091174
   }
 }