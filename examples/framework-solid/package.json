--- conflicted
+++ resolved
@@ -12,12 +12,7 @@
   },
   "dependencies": {
     "@astrojs/solid-js": "^4.4.2",
-<<<<<<< HEAD
     "astro": "^5.0.0-beta.2",
-    "solid-js": "^1.8.22"
-=======
-    "astro": "^4.15.9",
     "solid-js": "^1.9.1"
->>>>>>> 12dae50c
   }
 }