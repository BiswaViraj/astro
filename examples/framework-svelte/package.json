{
  "name": "@example/framework-svelte",
  "type": "module",
  "version": "0.0.1",
  "private": true,
  "scripts": {
    "dev": "astro dev",
    "start": "astro dev",
    "build": "astro build",
    "preview": "astro preview",
    "astro": "astro"
  },
  "dependencies": {
<<<<<<< HEAD
    "@astrojs/svelte": "^6.0.0-alpha.0",
    "astro": "^5.0.0-alpha.2",
    "svelte": "^4.2.18"
=======
    "@astrojs/svelte": "^5.7.0",
    "astro": "^4.15.2",
    "svelte": "^4.2.19"
>>>>>>> cd542109
  }
}<|MERGE_RESOLUTION|>--- conflicted
+++ resolved
@@ -11,14 +11,8 @@
     "astro": "astro"
   },
   "dependencies": {
-<<<<<<< HEAD
     "@astrojs/svelte": "^6.0.0-alpha.0",
     "astro": "^5.0.0-alpha.2",
-    "svelte": "^4.2.18"
-=======
-    "@astrojs/svelte": "^5.7.0",
-    "astro": "^4.15.2",
     "svelte": "^4.2.19"
->>>>>>> cd542109
   }
 }