--- conflicted
+++ resolved
@@ -14,12 +14,7 @@
   "dependencies": {
     "@astrojs/node": "^6.0.4",
     "@astrojs/svelte": "^4.0.4",
-<<<<<<< HEAD
-    "astro": "^3.6.0",
+    "astro": "^3.6.1",
     "svelte": "^4.2.5"
-=======
-    "astro": "^3.6.1",
-    "svelte": "^4.2.0"
->>>>>>> 2ef75fe7
   }
 }