--- conflicted
+++ resolved
@@ -11,13 +11,8 @@
     "astro": "astro"
   },
   "dependencies": {
-<<<<<<< HEAD
-    "astro": "^3.6.0",
+    "astro": "^3.6.1",
     "vite-plugin-pwa": "0.17.0",
-=======
-    "astro": "^3.6.1",
-    "vite-plugin-pwa": "0.16.4",
->>>>>>> 2ef75fe7
     "workbox-window": "^7.0.0"
   }
 }