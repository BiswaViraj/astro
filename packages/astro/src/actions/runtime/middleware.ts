--- conflicted
+++ resolved
@@ -1,12 +1,9 @@
 import { decodeBase64, encodeBase64 } from '@oslojs/encoding';
 import { yellow } from 'kleur/colors';
 import { defineMiddleware } from '../../core/middleware/index.js';
-<<<<<<< HEAD
+import { getOriginPathname } from '../../core/routing/rewrite.js';
 import type { MiddlewareNext } from '../../types/public/common.js';
 import type { APIContext } from '../../types/public/context.js';
-=======
-import { getOriginPathname } from '../../core/routing/rewrite.js';
->>>>>>> d2b399d6
 import { ACTION_QUERY_PARAMS } from '../consts.js';
 import { formContentTypes, hasContentType } from './utils.js';
 import { getAction } from './virtual/get-action.js';
