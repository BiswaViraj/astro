--- conflicted
+++ resolved
@@ -3,13 +3,10 @@
 import { fileURLToPath } from 'node:url';
 import type { FSWatcher } from 'vite';
 import xxhash from 'xxhash-wasm';
-<<<<<<< HEAD
-=======
-import type { AstroSettings, ContentEntryType } from '../@types/astro.js';
->>>>>>> 17f71278
 import { AstroUserError } from '../core/errors/errors.js';
 import type { Logger } from '../core/logger/core.js';
 import type { AstroSettings } from '../types/astro.js';
+import type { ContentEntryType } from '../types/public/content.js';
 import {
 	ASSET_IMPORTS_FILE,
 	CONTENT_LAYER_TYPE,
