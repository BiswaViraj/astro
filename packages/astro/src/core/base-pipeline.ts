import { setGetEnv } from '../env/runtime.js';
import { createI18nMiddleware } from '../i18n/middleware.js';
import type { ComponentInstance } from '../types/astro.js';
import type { MiddlewareHandler, RewritePayload } from '../types/public/common.js';
import type { RuntimeMode } from '../types/public/config.js';
import type {
	RouteData,
	SSRLoadedRenderer,
	SSRManifest,
	SSRResult,
} from '../types/public/internal.js';
import { createOriginCheckMiddleware } from './app/middlewares.js';
import { AstroError } from './errors/errors.js';
import { AstroErrorData } from './errors/index.js';
import type { Logger } from './logger/core.js';
import { NOOP_MIDDLEWARE_FN } from './middleware/noop-middleware.js';
import { sequence } from './middleware/sequence.js';
import { RouteCache } from './render/route-cache.js';
import { createDefaultRoutes } from './routing/default.js';

/**
 * The `Pipeline` represents the static parts of rendering that do not change between requests.
 * These are mostly known when the server first starts up and do not change.
 *
 * Thus, a `Pipeline` is created once at process start and then used by every `RenderContext`.
 */
export abstract class Pipeline {
	readonly internalMiddleware: MiddlewareHandler[];
	resolvedMiddleware: MiddlewareHandler | undefined = undefined;

	constructor(
		readonly logger: Logger,
		readonly manifest: SSRManifest,
		/**
		 * "development" or "production" only
		 */
		readonly runtimeMode: RuntimeMode,
		readonly renderers: SSRLoadedRenderer[],
		readonly resolve: (s: string) => Promise<string>,
		/**
		 * Based on Astro config's `output` option, `true` if "server" or "hybrid".
		 */
		readonly serverLike: boolean,
		readonly streaming: boolean,
		/**
		 * Used to provide better error messages for `Astro.clientAddress`
		 */
		readonly adapterName = manifest.adapterName,
		readonly clientDirectives = manifest.clientDirectives,
		readonly inlinedScripts = manifest.inlinedScripts,
		readonly compressHTML = manifest.compressHTML,
		readonly i18n = manifest.i18n,
		readonly middleware = manifest.middleware,
		readonly routeCache = new RouteCache(logger, runtimeMode),
		/**
		 * Used for `Astro.site`.
		 */
		readonly site = manifest.site ? new URL(manifest.site) : undefined,
		/**
		 * Array of built-in, internal, routes.
		 * Used to find the route module
		 */
		readonly defaultRoutes = createDefaultRoutes(manifest),
	) {
		this.internalMiddleware = [];
		// We do use our middleware only if the user isn't using the manual setup
		if (i18n?.strategy !== 'manual') {
			this.internalMiddleware.push(
				createI18nMiddleware(i18n, manifest.base, manifest.trailingSlash, manifest.buildFormat),
			);
		}
<<<<<<< HEAD
		// In SSR, getSecret should fail by default. Setting it here will run before the
		// adapter override.
		if (callSetGetEnv && manifest.envGetSecretEnabled) {
			setGetEnv(() => {
				throw new AstroError(AstroErrorData.EnvUnsupportedGetSecret);
			}, true);
		}
=======
>>>>>>> b9c05f45
	}

	abstract headElements(routeData: RouteData): Promise<HeadElements> | HeadElements;

	abstract componentMetadata(routeData: RouteData): Promise<SSRResult['componentMetadata']> | void;

	/**
	 * It attempts to retrieve the `RouteData` that matches the input `url`, and the component that belongs to the `RouteData`.
	 *
	 * ## Errors
	 *
	 * - if not `RouteData` is found
	 *
	 * @param {RewritePayload} rewritePayload The payload provided by the user
	 * @param {Request} request The original request
	 */
	abstract tryRewrite(rewritePayload: RewritePayload, request: Request): Promise<TryRewriteResult>;

	/**
	 * Tells the pipeline how to retrieve a component give a `RouteData`
	 * @param routeData
	 */
	abstract getComponentByRoute(routeData: RouteData): Promise<ComponentInstance>;

	/**
	 * Resolves the middleware from the manifest, and returns the `onRequest` function. If `onRequest` isn't there,
	 * it returns a no-op function
	 */
	async getMiddleware(): Promise<MiddlewareHandler> {
		if (this.resolvedMiddleware) {
			return this.resolvedMiddleware;
		}
		// The middleware can be undefined when using edge middleware.
		// This is set to undefined by the plugin-ssr.ts
		else if (this.middleware) {
			const middlewareInstance = await this.middleware();
			const onRequest = middlewareInstance.onRequest ?? NOOP_MIDDLEWARE_FN;
			if (this.manifest.checkOrigin) {
				this.resolvedMiddleware = sequence(createOriginCheckMiddleware(), onRequest);
			} else {
				this.resolvedMiddleware = onRequest;
			}
			return this.resolvedMiddleware;
		} else {
			this.resolvedMiddleware = NOOP_MIDDLEWARE_FN;
			return this.resolvedMiddleware;
		}
	}
}

// eslint-disable-next-line @typescript-eslint/no-empty-object-type
export interface HeadElements extends Pick<SSRResult, 'scripts' | 'styles' | 'links'> {}

export interface TryRewriteResult {
	routeData: RouteData;
	componentInstance: ComponentInstance;
	newUrl: URL;
	pathname: string;
}<|MERGE_RESOLUTION|>--- conflicted
+++ resolved
@@ -69,16 +69,6 @@
 				createI18nMiddleware(i18n, manifest.base, manifest.trailingSlash, manifest.buildFormat),
 			);
 		}
-<<<<<<< HEAD
-		// In SSR, getSecret should fail by default. Setting it here will run before the
-		// adapter override.
-		if (callSetGetEnv && manifest.envGetSecretEnabled) {
-			setGetEnv(() => {
-				throw new AstroError(AstroErrorData.EnvUnsupportedGetSecret);
-			}, true);
-		}
-=======
->>>>>>> b9c05f45
 	}
 
 	abstract headElements(routeData: RouteData): Promise<HeadElements> | HeadElements;
