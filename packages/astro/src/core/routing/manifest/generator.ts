--- conflicted
+++ resolved
@@ -1,10 +1,5 @@
-<<<<<<< HEAD
-import { compile } from 'path-to-regexp';
-import type { AstroConfig } from '../../../types/public/config.js';
-import type { RoutePart } from '../../../types/public/internal.js';
-=======
-import type { AstroConfig, RoutePart } from '../../../@types/astro.js';
->>>>>>> 7814a6ca
+import type { AstroConfig } from "../../../types/public/config.js";
+import type { RoutePart } from "../../../types/public/internal.js";
 
 /**
  * Sanitizes the parameters object by normalizing string values and replacing certain characters with their URL-encoded equivalents.
