--- conflicted
+++ resolved
@@ -91,10 +91,6 @@
     "astro-scripts": "workspace:*",
     "cheerio": "1.0.0",
     "typescript": "^5.6.3",
-<<<<<<< HEAD
     "vite": "6.0.0-beta.2"
-=======
-    "vite": "^5.4.10"
->>>>>>> 5f7bf49d
   }
 }