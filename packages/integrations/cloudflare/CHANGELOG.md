# @astrojs/cloudflare

<<<<<<< HEAD
## 12.0.0-beta.0

### Major Changes

- [#367](https://github.com/withastro/adapters/pull/367) [`e02b54a`](https://github.com/withastro/adapters/commit/e02b54ad864ea25cb972f6196496b5aee36a47a3) Thanks [@alexanderniebuhr](https://github.com/alexanderniebuhr)! - Removed support for the Squoosh image service. As the underlying library `libsquoosh` is no longer maintained, and the image service sees very little usage we have decided to remove it from Astro.

  Our recommendation is to use the base Sharp image service, which is more powerful, faster, and more actively maintained.

  ```diff
  - import { squooshImageService } from "astro/config";
  import { defineConfig } from "astro/config";

  export default defineConfig({
  -  image: {
  -    service: squooshImageService()
  -  }
  });
  ```

  If you are using this service, and cannot migrate to the base Sharp image service, a third-party extraction of the previous service is available here: https://github.com/Princesseuh/astro-image-service-squoosh

- [#367](https://github.com/withastro/adapters/pull/367) [`e02b54a`](https://github.com/withastro/adapters/commit/e02b54ad864ea25cb972f6196496b5aee36a47a3) Thanks [@alexanderniebuhr](https://github.com/alexanderniebuhr)! - Deprecates the `functionPerRoute` option

  This option is now deprecated, and will be removed entirely in Astro v5.0. We suggest removing this option from your configuration as soon as you are able to:

  ```diff
  import { defineConfig } from 'astro/config';
  import vercel from '@astrojs/vercel/serverless';

  export default defineConfig({
    // ...
    output: 'server',
    adapter: vercel({
  -     functionPerRoute: true,
    }),
  });
  ```

- [#375](https://github.com/withastro/adapters/pull/375) [`e7881f7`](https://github.com/withastro/adapters/commit/e7881f7928c6ca62d43c763033f9ed065a907f3b) Thanks [@Princesseuh](https://github.com/Princesseuh)! - Updates internal code to works with Astro 5 changes to hybrid rendering. No changes are necessary to your project, apart from using Astro 5

- [#397](https://github.com/withastro/adapters/pull/397) [`776a266`](https://github.com/withastro/adapters/commit/776a26670cf483e37ec0e6eba27a0bde09db0146) Thanks [@Princesseuh](https://github.com/Princesseuh)! - Welcome to the Astro 5 beta! This release has no changes from the latest alpha of this package, but it does bring us one step closer to the final, stable release.

  Starting from this release, no breaking changes will be introduced unless absolutely necessary.

  To learn how to upgrade, check out the [Astro v5.0 upgrade guide in our beta docs site](https://5-0-0-beta.docs.astro.build/en/guides/upgrade-to/v5/).

- [#392](https://github.com/withastro/adapters/pull/392) [`3a49eb7`](https://github.com/withastro/adapters/commit/3a49eb7802c44212ccfab06034b7dc5f2b060e94) Thanks [@Princesseuh](https://github.com/Princesseuh)! - Updates internal code for Astro 5 changes. No changes is required to your project, apart from using Astro 5
=======
## 11.1.0

### Minor Changes

- [#394](https://github.com/withastro/adapters/pull/394) [`44dfa99`](https://github.com/withastro/adapters/commit/44dfa9935e22edab16490d625a88aaa0f1942a19) Thanks [@veitbjarsch](https://github.com/veitbjarsch)! - Added functionality to compare include and exclude rules to reduce the amount of cloudflare rules

## 11.0.5

### Patch Changes

- [#387](https://github.com/withastro/adapters/pull/387) [`04e5c38`](https://github.com/withastro/adapters/commit/04e5c389f251efa02fe7b973ed95cdc61fad3389) Thanks [@veitbjarsch](https://github.com/veitbjarsch)! - Fixes a bug which was caused on windows when splitting static file paths
>>>>>>> 6a28fd15

## 11.0.4

### Patch Changes

- [#344](https://github.com/withastro/adapters/pull/344) [`8d7766e`](https://github.com/withastro/adapters/commit/8d7766ea89e7663f7de4edf7d0ee3e74b79e73af) Thanks [@Fryuni](https://github.com/Fryuni)! - Updates a dependency to align the peer dependency version for Astro

## 11.0.3

### Patch Changes

- [#341](https://github.com/withastro/adapters/pull/341) [`a430ab1`](https://github.com/withastro/adapters/commit/a430ab17e525492db2ff9ecc4d00eb710dd92874) Thanks [@alexanderniebuhr](https://github.com/alexanderniebuhr)! - Fixes an issue if environment variables where used inside the middleware and a prerendering occured.

- [#335](https://github.com/withastro/adapters/pull/335) [`237f332`](https://github.com/withastro/adapters/commit/237f332a819a92cdc2128d1564f5b8558318ad2b) Thanks [@alexanderniebuhr](https://github.com/alexanderniebuhr)! - Fixes an issue displaying images which are optimized during `astro build`

## 11.0.2

### Patch Changes

- [#340](https://github.com/withastro/adapters/pull/340) [`45d0abb`](https://github.com/withastro/adapters/commit/45d0abb52b8e940a7c702a148be779428836396c) Thanks [@alexanderniebuhr](https://github.com/alexanderniebuhr)! - Fixes an issue if environment variables where used inside the middleware and a prerendering occured.

## 11.0.1

### Patch Changes

- [#302](https://github.com/withastro/adapters/pull/302) [`dc0039f`](https://github.com/withastro/adapters/commit/dc0039fa23de59c95f2943186b403c82eacf6f7a) Thanks [@alexanderniebuhr](https://github.com/alexanderniebuhr)! - Fixes an issue where projects break when no `wrangler.toml` file was present

## 11.0.0

### Major Changes

- [#290](https://github.com/withastro/adapters/pull/290) [`1c4145e`](https://github.com/withastro/adapters/commit/1c4145e1f9a27b2eee1f17f0689bf29345ba2ca6) Thanks [@alexanderniebuhr](https://github.com/alexanderniebuhr)! - Cloudflare v11

  ## Upgrades

  ### Supported Astro versions

  This release drops support for Astro versions `<= 4.10.2`. The new supported and required Astro versions are `>= 4.10.3`. This allowed us to remove additional workarounds related to projects with many prerendered pages. This should fix all bundling issues that are not caused by an upstream package.

  #### What should I do?

  If you still observe an issue, please check current open issues or create a new one in the repository.

  To upgrade an existing project, use the automated `@astrojs/upgrade` CLI tool. Alternatively, upgrade manually by running the upgrade command from your package manager:

  ```
  # Recommended:
  npx @astrojs/upgrade

  # Manual:
  npm install astro@latest
  pnpm upgrade astro --latest
  yarn upgrade astro --latest
  ```

  ## Changes

  ### `astro:env`

  This release adds experimental support for `astro:env`, which helps to streamline the usage of environment variables for Astro projects. You can read more about it in [Astro Docs](https://docs.astro.build/en/reference/configuration-reference/#experimentalenv). **IMPORTANT:** Cloudflare Bindings are not supported by `astro:env`, and still should be accessed by using `Astro.locals.runtime.env` or `context.locals.runtime.env`. `astro:env` supports environment variables only.

  #### What should I do?

  If you observe any issues, please check current open issues or create a new one in the repository.

  To add environment variables to your project, you still need to make sure they are available in three places. You're setup might require different steps to achieve this, so we can't give you a complete step-by-step guide, on how to achieve the requirements, but here are some guidance to get you started:

  - `process.env` during build in your node process (`astro build`)
  - `wrangler.toml` for local development (`astro dev`)
  - `Cloudflare Pages Dashboard` for production deployments

  Add "public" environment variables to your `wrangler.toml`. _(If you add `pages_build_output_dir = "./dist"` to your `wrangler.toml`, these will be synced to your Cloudflare Pages Dashboard, and you don't have to add them there manually)_:

  ```diff
  # wrangler.toml
  name = "test"

  +[vars]
  +API_URL = "https://google.de"
  +PORT = 4322

  # ...
  ```

  If you also need "secret" environment variables _(e.g. API Keys, etc.)_, you add them to your `.dev.vars` file. _(These won't be synced automatically, and you need to add them manually as encrypted variables to the Cloudflare Pages Dashboard or use `wrangler` CLI to push them)_:

  ```diff
  # .dev.vars
  + API_SECRET=123456789
  ```

  With your environment variables added to those two files and synced to the Cloudflare Pages Dashboard, you should be able to use them with `astro:env` when running `astro dev` & `astro build`, **but** you need to use Cloudflare's Build Pipeline and Cloudflare's GitHub App connection.

  However if you build your project locally or inside a custom GitHub Action and deploy with direct upload to Cloudflare, you need to ensure that the environment variables are also available for your build process. The simplest but not safest is to use your shell, e.g. `API_URL=https://google.de PORT=4322 API_SECRET=123456789 astro build`. For more complex setups, you should find out the way for your specific setup to provide environment variables to the build process.

  Additionally, you need to define your schema inside your `astro.config.mjs` file:

  ```diff
  import { defineConfig, envField } from "astro/config"

  export default defineConfig({
  +  experimental: {
  +    env: {
  +      schema: {
  +        API_URL: envField.string({ context: "client", access: "public", optional: true }),
  +        PORT: envField.number({ context: "server", access: "public", default: 4321 }),
  +        API_SECRET: envField.string({ context: "server", access: "secret" }),
  +      }
  +    }
  +  }
  })
  ```

  Finally, you should be able to access your environment variables in your Astro project, according to the [Astro Docs](https://docs.astro.build/en/reference/configuration-reference/#experimentalenv), e.g. `import { API_URL } from "astro:env/client"` or `import { PORT, API_SECRET } from "astro:env/server"`.

  **NOTE:** If you want to use environment variables in other files that are not `.astro` or `middleware` files, you still need to make sure you don't access the variable in a global scope. We recommend wrapping your logic with a function, which you then call from your `.astro` or `middleware` files inside the request scope.

  ```ts
  // foo.ts
  import { MY_SECRET } from 'astro:env/server';

  // DOESN'T WORK
  const client = myLib(MY_SECRET);

  // WORKS
  export const bar = () => {
    const client = myLib(MY_SECRET);
    return client;
  };
  ```

  ### watch config files

  This release starts monitoring your `wrangler.toml` and `.dev.vars` files for changes and restarting the dev server if you update them.

  #### What should I do?

  If you observe any issues, please check current open issues or create a new one in the repository.

  ### BREAKING: `imageService`

  This release changes the default behavior of `imageService`. In the past the default behavior was falling back to a `noop` service, which disabled image optimization for your project, because Cloudflare doesn's support it. The new default is `compile`, which enables image optimization for prerendered pages during build, but disallows the usage of any `astro:assets` feature inside of on-demand pages.

  #### What should I do?

  If you experience issues with the new setting, you can revert back to the old setting by setting `imageService` to `passthrough`. Furthermore if you observe any issues, please check current open issues or create a new one in the repository.

  ```diff
  // astro.config.mjs

  // ...
  adapter: cloudflare({
  -  imageService: 'compile',
  }),
  // ...
  ```

  ### BREAKING: `platformProxy`

  This release enables `platformProxy` by default. While most projects shouldn't be affected, this is a breaking change on paper.

  #### What should I do?

  If you experience issues with the new default, you can deactivate it by setting `platformProxy.enabled` to `false`. Furthermore if you observe any issues, please check current open issues or create a new one in the repository.

  ```diff
  // astro.config.mjs

  // ...
  adapter: cloudflare({
  -  platformProxy: {
  -    enabled: true,
  -  },
  }),
  // ...
  ```

  ### BREAKING: `passThroughOnException`

  This release throws an error if you use Cloudflare's `passThroughOnException` function because, as stated in [Cloudflare docs](https://developers.cloudflare.com/pages/platform/known-issues/#pages-functions), the function doesn't work with Cloudflare Pages.

  #### What should I do?

  If you observe any issues, please check current open issues or create a new one in the repository.

  ## Deprecations

  ### `wasmModuleImports`

  This release removes the previous deprecated `wasmModuleImports` adapter option and replaces it with the `cloudflareModules` option, which offers flexibility and support for more file types.

  #### What should I do?

  If you observe any issues, please check current open issues or create a new one in the repository.

  ```diff
  // astro.config.mjs

  // ...
  adapter: cloudflare({
  -  wasmModuleImports: true,
  }),
  // ...
  ```

## 10.4.2

### Patch Changes

- [#292](https://github.com/withastro/adapters/pull/292) [`8972d60`](https://github.com/withastro/adapters/commit/8972d60c45af7cd163c193457baff49b0346f155) Thanks [@florian-lefebvre](https://github.com/florian-lefebvre)! - Removes experimental support for `astro:env`

## 10.4.1

### Patch Changes

- [#282](https://github.com/withastro/adapters/pull/282) [`65337f3`](https://github.com/withastro/adapters/commit/65337f3aa67a1f2a40ea8c20a6fcc462e8cbfe94) Thanks [@alexanderniebuhr](https://github.com/alexanderniebuhr)! - Fixes backwards compatibility with Astro <= 4.9

## 10.4.0

### Minor Changes

- [#258](https://github.com/withastro/adapters/pull/258) [`033847d`](https://github.com/withastro/adapters/commit/033847d6b58333a40a6a3da0eba49c4f41360dd8) Thanks [@alexanderniebuhr](https://github.com/alexanderniebuhr)! - Adds support for experimental `astro:env` released in Astro 4.10

## 10.3.0

### Minor Changes

- [#251](https://github.com/withastro/adapters/pull/251) [`b826675`](https://github.com/withastro/adapters/commit/b826675e845c2115daa774ee697013de4ce5690f) Thanks [@adrianlyjak](https://github.com/adrianlyjak)! - Adds support for `.bin` and `.txt` files

## 10.2.6

### Patch Changes

- [#226](https://github.com/withastro/adapters/pull/226) [`de6f3eb`](https://github.com/withastro/adapters/commit/de6f3eba4ad4135fd762320b1219850ba9b3d7e9) Thanks [@alexanderniebuhr](https://github.com/alexanderniebuhr)! - Fixes chunk issues when bundling node_modules dependencies

## 10.2.5

### Patch Changes

- [#249](https://github.com/withastro/adapters/pull/249) [`72fc8ac`](https://github.com/withastro/adapters/commit/72fc8ac6faee9eae2463bab23407c2b619abb39f) Thanks [@adrianlyjak](https://github.com/adrianlyjak)! - Fixes build errors when wasm modules are imported from a file that is shared in both prerendered static pages and server side rendered pages

## 10.2.4

### Patch Changes

- [#247](https://github.com/withastro/adapters/pull/247) [`e08cd4c`](https://github.com/withastro/adapters/commit/e08cd4ca6cf9a517941576f54a4b60ed17b6f077) Thanks [@alexanderniebuhr](https://github.com/alexanderniebuhr)! - Fixes an issue where redirect rules where not excluded from routing due to ordering issues

## 10.2.3

### Patch Changes

- [#243](https://github.com/withastro/adapters/pull/243) [`71ba51d`](https://github.com/withastro/adapters/commit/71ba51d2983eef89b5692f351724081507c2f82f) Thanks [@alexanderniebuhr](https://github.com/alexanderniebuhr)! - Fixes an issue where the bundle was not cleaned up correctly

## 10.2.2

### Patch Changes

- [#241](https://github.com/withastro/adapters/pull/241) [`82d81d9`](https://github.com/withastro/adapters/commit/82d81d9a55da93792d7f9244fb5aa3ec86939620) Thanks [@alexanderniebuhr](https://github.com/alexanderniebuhr)! - Removes a debug log

## 10.2.1

### Patch Changes

- [#238](https://github.com/withastro/adapters/pull/238) [`1927f94`](https://github.com/withastro/adapters/commit/1927f941b41ac7156054c337edb031be8132e3e2) Thanks [@alexanderniebuhr](https://github.com/alexanderniebuhr)! - Fixes `astro build` which throws an error if it can't clean up dynamic imports for prerendered pages.

## 10.2.0

### Minor Changes

- [#222](https://github.com/withastro/adapters/pull/222) [`8f312da`](https://github.com/withastro/adapters/commit/8f312dabc31bd17a699d172d1366ef63a5e0f8f4) Thanks [@Fryuni](https://github.com/Fryuni)! - Fixes an issue, where unused code was not removed from the output, which led to issues with large projects with a lot of prerendered pages.

## 10.1.0

### Minor Changes

- [#229](https://github.com/withastro/adapters/pull/229) [`1f4e40b`](https://github.com/withastro/adapters/commit/1f4e40b7c1ad586b58159b12b8f5b6a2da7ce1d9) Thanks [@FlorianFlatscher](https://github.com/FlorianFlatscher)! - Adds a new option for the Image service to the Cloudflare adapter. `imageService: 'custom'` does use the user defined settings, without applying any modification to it. **You need to make sure that the configured settings are compatible with Cloudflare's `workerd` runtime yourself.**

## 10.0.3

### Patch Changes

- [#225](https://github.com/withastro/adapters/pull/225) [`9e7d0ea`](https://github.com/withastro/adapters/commit/9e7d0eae05a2ba8d7234e909e724b220b602fc5a) Thanks [@alexanderniebuhr](https://github.com/alexanderniebuhr)! - Fixes `locals.runtime` API to match between `astro dev` and `astro build`

## 10.0.2

### Patch Changes

- [#217](https://github.com/withastro/adapters/pull/217) [`0349bd4`](https://github.com/withastro/adapters/commit/0349bd41a9d10421907eb0e46bd6472c85a10ec7) Thanks [@alexanderniebuhr](https://github.com/alexanderniebuhr)! - fixes an issue where the automatic `_routes.json` generation was not working as expected for some projects, which had a dynamic route as the first segment

- [#217](https://github.com/withastro/adapters/pull/217) [`0349bd4`](https://github.com/withastro/adapters/commit/0349bd41a9d10421907eb0e46bd6472c85a10ec7) Thanks [@alexanderniebuhr](https://github.com/alexanderniebuhr)! - fixes an issue where the automatic `_routes.json` generation was not limited correctly, which had manual extend patterns

## 10.0.1

### Patch Changes

- [#212](https://github.com/withastro/adapters/pull/212) [`c22bb21`](https://github.com/withastro/adapters/commit/c22bb21f6bb0fece2bf29b9acaff08a78a6fce43) Thanks [@alexanderniebuhr](https://github.com/alexanderniebuhr)! - fixes an issue where projects using `@astrojs/solid-js` were unusable, due to wrong vite config

- [#210](https://github.com/withastro/adapters/pull/210) [`317bd95`](https://github.com/withastro/adapters/commit/317bd9533b32558f481c50ec807d72ce1aa12cbb) Thanks [@alexanderniebuhr](https://github.com/alexanderniebuhr)! - fixes an issue where projects using `@astrojs/vue` were unusable, due to marking dependencies as external

## 10.0.0

### Major Changes

- [#159](https://github.com/withastro/adapters/pull/159) [`adb8bf2a4caeead9a1a255740c7abe8666a6f852`](https://github.com/withastro/adapters/commit/adb8bf2a4caeead9a1a255740c7abe8666a6f852) Thanks [@alexanderniebuhr](https://github.com/alexanderniebuhr)! - Updates and prepares the adapter to be more flexibile, stable and composable for the future. Includes several breaking changes.

  ## Upgrade Guide

  We are commited to provide a smooth upgrade path for our users. This guide will describe what has changed from v9.x to v10 to help you to migrate your existing projects to the latest version of the adapter. For complete documentation of all v10 configuration settings and usage, please see [the current, updated Cloudflare adapter documentation](https://docs.astro.build/en/guides/integrations-guide/cloudflare/).

  We will provide at least 4 weeks of limited maintanance support for the previous version 9 of the adapter. Please plan to upgrade your project within this time frame, using the instructions below.

  ### Adapter's `mode` option & Cloudflare Functions

  The `mode` option has been removed from the adapter. The adapter now defaults to the previous `advanced` mode and this is the only official supported option moving forward.

  If you are already using `mode: 'advanced'` in your `astro.config.mjs` file, you can safely remove it.

  ```diff
  import cloudflare from '@astrojs/cloudflare';
  import { defineConfig } from 'astro/config';

  export default defineConfig({
  	adapter: cloudflare({
  -		mode: 'advanced',
  	}),
  });
  ```

  If you are using `mode: 'directory'`, and don't have any custom Cloudflare functions in the `/function` folder, you should be able to remove the `mode` option, without any issues.

  ```diff
  import cloudflare from '@astrojs/cloudflare';
  import { defineConfig } from 'astro/config';

  export default defineConfig({
  	adapter: cloudflare({
  -		mode: 'directory',
  	}),
  });
  ```

  If you are using `mode: 'directory'`, **and you have custom Cloudflare functions in the `/function` folder**, you will need to manually migrate them to [Astro Server Endpoints (API Routes)](https://docs.astro.build/en/guides/endpoints/#server-endpoints-api-routes). If you need to access Cloudflare Bindings, you can use `ctx.locals`. For further reference, please check the [Adapters Documentation on Cloudflare Runtime Usage](https://docs.astro.build/en/guides/integrations-guide/cloudflare/#usage).

  ### Adapter's `functionPerRoute` option

  The `functionPerRoute` option has been removed from the adapter. The adapter now defaults to the previous `false` value. If you are using `functionPerRoute: true` in your `astro.config.mjs` file, you can safely remove it. This change will not break any existing projects, but you will no longer be generating a single function for each route.

  ```diff
  import cloudflare from '@astrojs/cloudflare';
  import { defineConfig } from 'astro/config';

  export default defineConfig({
  	adapter: cloudflare({
  -		functionPerRoute: true,
  	}),
  });
  ```

  ### Local Runtime

  The adapter replaces the `runtime` options with a new set of `platformProxy` options to enable local runtime support when using `astro dev`.

  If you are already using a `wrangler.toml` file, you can safely replace your existing `runtime` options with the appropriate `platformProxy` options.

  ```diff
  import cloudflare from '@astrojs/cloudflare';
  import { defineConfig } from 'astro/config';

  export default defineConfig({
  	adapter: cloudflare({
  -		runtime: {
  -			mode: 'local',
  -			type: 'workers',
  -		},
  +		platformProxy: {
  +			enabled: true,
  +		},
  	}),
  });
  ```

  If you define your bindings in the `astro.config.mjs` file, you need to first migrate your project to use a `wrangler.toml` configuration file for defining your bindings. You can find more information on how to do this in the [Cloudflare docs about wrangler](https://developers.cloudflare.com/workers/wrangler/configuration/#d1-databases). Then, replace `runtime` options with the new corresponding `platformProxy` options as above.

  ```diff
  import cloudflare from '@astrojs/cloudflare';
  import { defineConfig } from 'astro/config';

  export default defineConfig({
  	adapter: cloudflare({
  -		runtime: {
  -			mode: 'local',
  -			type: 'pages',
  -			bindings: {
  -				// ...
  -			},
  -		},
  +		platformProxy: {
  +			enabled: true,
  +		},
  	}),
  });
  ```

  If you have typed `locals` in your `./src/env.d.ts` file, you need to run `wrangler types` in your project and update the file.

  ```diff
  /// <reference types="astro/client" />

  - type KVNamespace = import('@cloudflare/workers-types/experimental').KVNamespace;
  - type ENV = {
  -   SERVER_URL: string;
  -   KV_BINDING: KVNamespace;
  - };

  - type Runtime = import('@astrojs/cloudflare').AdvancedRuntime<ENV>;
  + type Runtime = import('@astrojs/cloudflare').Runtime<Env>;

  declare namespace App {
    interface Locals extends Runtime {

        name: string;
        surname: string;
      };
    }
  }
  ```

  ### Routes

  The `routes.strategy` option has been removed as you will no longer have the option to choose a strategy in v10 of this adpater.

  If you are using `routes.strategy`, you can remove it. You might observe a different `dist/_routes.json` file, but it should not affect your project's behavior.

  ```diff
  import cloudflare from '@astrojs/cloudflare';
  import { defineConfig } from 'astro/config';

  export default defineConfig({
  	adapter: cloudflare({
  -		routes: {
  -			strategy: 'include',
  -		},
  	}),
  });
  ```

  Additionally the `routes.include` & `routes.exclude` options have changed their name and type. If you were previously using them, move these to the new `routes.extend` property and update their types:

  ```diff
  import cloudflare from '@astrojs/cloudflare';
  import { defineConfig } from 'astro/config';

  export default defineConfig({
  	adapter: cloudflare({
  		routes: {
  -			include: ['/api/*'],
  -			exclude: ['/fonts/*'],
  +			extend: {
  +				include: [{ pattern: '/api/*' }],
  +				exclude: [{ pattern: '/fonts/*' }],
  +			},
  		},
  	}),
  });
  ```

  ### process.env

  In the old version of the adapter we used to expose all the environment variables to `process.env`. This is no longer the case, as it was unsafe. If you need to use environment variables, you need to use either `Astro.locals.runtime.env` or `context.locals.runtime.env`. There is no way to access the environment variables directly from `process.env` or in the global scope.

  If you need to access the environment variables in global scope, you should refactor your code to pass the environment variables as arguments to your function or file.

  If you rely on any third library that uses `process.env`, please open an issue and we can investigate what the best way to handle this is.

  ### Node.js APIs compatibility

  The adapter still supports the same Node.js APIs as Cloudflare does, but you need to adapt your vite configuration and enable the Cloudflare `nodejs_compat` flag.

  ```diff
  import {defineConfig} from "astro/config";
  import cloudflare from '@astrojs/cloudflare';

  export default defineConfig({
    adapter: cloudflare({}),
    output: 'server',
  +  vite: {
  +    ssr: {
  +      external: ['node:buffer'],
  +    },
  +  },
  })
  ```

## 9.2.1

### Patch Changes

- [#204](https://github.com/withastro/adapters/pull/204) [`826bb4fe1fa2a95a38397f927210cdf37079c38a`](https://github.com/withastro/adapters/commit/826bb4fe1fa2a95a38397f927210cdf37079c38a) Thanks [@dario-piotrowicz](https://github.com/dario-piotrowicz)! - Fixes a typo for a Cloudflare runtime .dev.vars warning

## 9.2.0

### Minor Changes

- [#192](https://github.com/withastro/adapters/pull/192) [`256b7024624ab45d5087d774cb4c30b117f1636a`](https://github.com/withastro/adapters/commit/256b7024624ab45d5087d774cb4c30b117f1636a) Thanks [@alexanderniebuhr](https://github.com/alexanderniebuhr)! - Prepares for major breaking changes to adapter configuration in the upcoming v10 release.

  _(Full documentation to help you migrate your project to the upgraded Cloudflare adapter will be provided with the release of v10.0.)_

  **Deprecates** the following adapter configuration options (to be **removed entirely in v10**):

  - **`mode`:** All projects will deploy to Cloudflare pages using [advanced mode](https://developers.cloudflare.com/pages/functions/advanced-mode/) (the previous default setting). This is no longer a configurable option. [Cloudflare Functions](https://developers.cloudflare.com/pages/functions/get-started/) will no longer be supported. If you were using `mode: 'directory'`, please migrate to [Astro Endpoints](https://docs.astro.build/en/guides/endpoints/).
  - **`functionPerRoute`:** Discontinued due to Cloudflare's single execution context approach. You will no longer have the option to compile a separate bundle for each page.
  - **`routes.strategy`:** Projects will use the auto-generated `_route.json` for route management unless you [provide your own `public/_routes.json`](/en/guides/integrations-guide/cloudflare/#custom-_routesjson). This change aims to eliminate confusion and promote consistency.
  - **`routes.include`:** Will be replaced by a new `routes.extend.include` option to allow you to include additional routes.
  - **`routes.exclude`:** Will be replaced by a new `routes.extend.exclude` option to allow you to exclude additional routes.
  - **`runtime`:** Local runtime bindings will be configured in `wrangler.toml` at the root of your project as described in the [adapters documentation](https://docs.astro.build/en/guides/integrations-guide/cloudflare/#cloudflare-workers). You will no longer configure these directly in the adapter configuration. A new `platformProxy` setting will be introduced to enable and configure the platformProxy (local runtime) provided by wrangler.

  These changes are part of ongoing efforts to streamline functionality, improve performance, and align with best practices and platform capabilities.

  We strongly recommend upgrading to v10 upon its release. To ensure a smooth migration, we commit to at least 4 weeks of additional maintenance for v9 following the release of v10. During this period, we will actively assist with migration efforts to ensure that all users can transition without major issues.

## 9.1.0

### Minor Changes

- [#179](https://github.com/withastro/adapters/pull/179) [`6ad25929ce37344d9de7063643434ca0b01df306`](https://github.com/withastro/adapters/commit/6ad25929ce37344d9de7063643434ca0b01df306) Thanks [@F0rce](https://github.com/F0rce)! - Adds [Service bindings](https://developers.cloudflare.com/workers/configuration/bindings/about-service-bindings/) to the runtime bindings.

## 9.0.2

### Patch Changes

- [#171](https://github.com/withastro/adapters/pull/171) [`0463483141c2a09ed983fd8053e6bee6d4b0567d`](https://github.com/withastro/adapters/commit/0463483141c2a09ed983fd8053e6bee6d4b0567d) Thanks [@alexanderniebuhr](https://github.com/alexanderniebuhr)! - Fixes an error with automatic deduplication of `_routes.json` for more complex project structures

## 9.0.1

### Patch Changes

- [#168](https://github.com/withastro/adapters/pull/168) [`25908149cd5b9e82d6746529e44473ae93be6e32`](https://github.com/withastro/adapters/commit/25908149cd5b9e82d6746529e44473ae93be6e32) Thanks [@alexanderniebuhr](https://github.com/alexanderniebuhr)! - Fixes an error where the `astro dev` command would fail if the cache directory already existed

## 9.0.0

### Major Changes

- [#130](https://github.com/withastro/adapters/pull/130) [`2b5aaa4cfeda4bc7f1bf8db6210162c495866a95`](https://github.com/withastro/adapters/commit/2b5aaa4cfeda4bc7f1bf8db6210162c495866a95) Thanks [@asdfjkalsdfla](https://github.com/asdfjkalsdfla)! - Updates the internals of the integration to support Astro 4.0. See this [upstream pull request](https://github.com/withastro/astro/pull/9199) for additional details. **Warning:** Make sure to upgrade your Astro version to `>4.2` as previous versions are no longer supported.

### Patch Changes

- [#137](https://github.com/withastro/adapters/pull/137) [`d67df0e24ad0d9fca317f01e877f3dc650831488`](https://github.com/withastro/adapters/commit/d67df0e24ad0d9fca317f01e877f3dc650831488) Thanks [@alexanderniebuhr](https://github.com/alexanderniebuhr)! - Fixes an issue with `_routes.json` generation, where duplicates where not removed correctly and an explicit user strategy setting was ignored.

## 8.1.0

### Minor Changes

- [#58](https://github.com/withastro/adapters/pull/58) [`ecdb8f5bc21b19cc86e581711a1c360fc723a007`](https://github.com/withastro/adapters/commit/ecdb8f5bc21b19cc86e581711a1c360fc723a007) Thanks [@alexanderniebuhr](https://github.com/alexanderniebuhr)! - Adds the option to only run image optimization on images during build-time. **Warning:** This mode does not work with on-demand (SSR) image optimization.

  ```diff
  import {defineConfig} from "astro/config";
  import cloudflare from '@astrojs/cloudflare';

  export default defineConfig({
    output: 'server'
    adapter: cloudflare({
  +   imageService: 'compile'
    }),
  })
  ```

## 8.0.2

### Patch Changes

- [#125](https://github.com/withastro/adapters/pull/125) [`200dea9`](https://github.com/withastro/adapters/commit/200dea9d5a98e9348b2368b846f385ab850ca053) Thanks [@alexanderniebuhr](https://github.com/alexanderniebuhr)! - Updates miniflare version

## 8.0.1

### Patch Changes

- [#108](https://github.com/withastro/adapters/pull/108) [`63fa4e6`](https://github.com/withastro/adapters/commit/63fa4e6acfabc398460be788120c03329198a02d) Thanks [@sarah11918](https://github.com/sarah11918)! - Updates Cloudflare README.md

## 8.0.0

### Major Changes

- [#94](https://github.com/withastro/adapters/pull/94) [`13ddae8`](https://github.com/withastro/adapters/commit/13ddae81d31922e4e7bf096eea44148dbcc246c8) Thanks [@alexanderniebuhr](https://github.com/alexanderniebuhr)! - Removes deprecated option `build.split`. Use `functionPerRoute` instead.

- [#94](https://github.com/withastro/adapters/pull/94) [`13ddae8`](https://github.com/withastro/adapters/commit/13ddae81d31922e4e7bf096eea44148dbcc246c8) Thanks [@alexanderniebuhr](https://github.com/alexanderniebuhr)! - Changes the way that bindings are configured for the local runtime using `astro dev`. This change is developed in cooperation with Cloudflare and aligns Astro more closely to the behavior of Wrangler.

  :warning: This is a breaking change for anyone deploying to Cloudflare Pages. You need to update your astro config file to set new the bindings. Follow the updated docs for [configuring `@astrojs/cloudflare`](https://docs.astro.build/en/guides/integrations-guide/cloudflare/#cloudflare-pages)

### Patch Changes

- [#94](https://github.com/withastro/adapters/pull/94) [`13ddae8`](https://github.com/withastro/adapters/commit/13ddae81d31922e4e7bf096eea44148dbcc246c8) Thanks [@alexanderniebuhr](https://github.com/alexanderniebuhr)! - Improves compatibility with Astro 4.0. using WASM modules

- [#94](https://github.com/withastro/adapters/pull/94) [`13ddae8`](https://github.com/withastro/adapters/commit/13ddae81d31922e4e7bf096eea44148dbcc246c8) Thanks [@alexanderniebuhr](https://github.com/alexanderniebuhr)! - Updates `peerDependency` of `astro` to be less strict

## 7.7.1

### Patch Changes

- [#69](https://github.com/withastro/adapters/pull/69) [`473e9fa`](https://github.com/withastro/adapters/commit/473e9fabdc2f5a87daf6a71c8869e8430903590f) Thanks [@alexanderniebuhr](https://github.com/alexanderniebuhr)! - Fixes a regression which caused the adapter to falsely generate `_routes.json` for on-demand rendered 404 pages, which causes unexpected behavior in Cloudflare's SPA routing.

- [#66](https://github.com/withastro/adapters/pull/66) [`5b62509`](https://github.com/withastro/adapters/commit/5b625096c7115aa0496a6c7053c4226c8fd118f3) Thanks [@ToxiWoxi](https://github.com/ToxiWoxi)! - Fixes a regression which caused the adapter to falsely return an empty 404 response, caused by an upstream change https://github.com/withastro/astro/pull/7754.

## 7.7.0

### Minor Changes

- [#34](https://github.com/withastro/adapters/pull/34) [`4e1060b`](https://github.com/withastro/adapters/commit/4e1060b9b6bc758a3163f6a9b7d5074954a83e22) Thanks [@alexanderniebuhr](https://github.com/alexanderniebuhr)! - Adds an `imageService` adapter option to configure which image service is used. Read more in the [Cloudflare adapter docs](https://docs.astro.build/en/guides/integrations-guide/cloudflare/).

- [#34](https://github.com/withastro/adapters/pull/34) [`4e1060b`](https://github.com/withastro/adapters/commit/4e1060b9b6bc758a3163f6a9b7d5074954a83e22) Thanks [@alexanderniebuhr](https://github.com/alexanderniebuhr)! - Adds support for using Cloudflare's Image Resizing service as an external image service in Astro. See [Cloudflare's image docs](https://developers.cloudflare.com/images/image-resizing/) for more information about pricing and features.

## 7.6.4

### Patch Changes

- [#51](https://github.com/withastro/adapters/pull/51) [`acf4c82`](https://github.com/withastro/adapters/commit/acf4c824f8e066d25d94ddf59a486083586567c4) Thanks [@alexanderniebuhr](https://github.com/alexanderniebuhr)! - Updates dependencies

## 7.6.3

### Patch Changes

- [#46](https://github.com/withastro/adapters/pull/46) [`1611ff7`](https://github.com/withastro/adapters/commit/1611ff7cf8e94d5f5267b6a86fca535eedaa5651) Thanks [@alexanderniebuhr](https://github.com/alexanderniebuhr)! - Fixes a regression introduced in 7.6.2, which breaks building

## 7.6.2

### Patch Changes

- [#33](https://github.com/withastro/adapters/pull/33) [`78baf24`](https://github.com/withastro/adapters/commit/78baf24c34f155305bcb5116e14373d4ddf58ce9) Thanks [@alexanderniebuhr](https://github.com/alexanderniebuhr)! - Fixes override of a valid `astro:assets` image service configuration. Now overrides are only applied when the configuration is known to be incompatible with Cloudflare.

## 7.6.1

### Patch Changes

- [#28](https://github.com/withastro/adapters/pull/28) [`1665a39`](https://github.com/withastro/adapters/commit/1665a3913373d02e73a3557bc045d1f0158979b6) Thanks [@alexanderniebuhr](https://github.com/alexanderniebuhr)! - Fixes missing persistence setting for `cache`

- [#30](https://github.com/withastro/adapters/pull/30) [`625c41b`](https://github.com/withastro/adapters/commit/625c41b4b69058933e1d14f1c153574a992c0519) Thanks [@alexanderniebuhr](https://github.com/alexanderniebuhr)! - Fixes a regression introduced in 7.6.0, which breaks when no argument is set

## 7.6.0

### Minor Changes

- [#23](https://github.com/withastro/adapters/pull/23) [`4a03af2`](https://github.com/withastro/adapters/commit/4a03af28f6101185c56fb3973de217780533755b) Thanks [@alexanderniebuhr](https://github.com/alexanderniebuhr)! - Adds a new property `persistTo` which allows setting the directory for local state files when using Cloudflare runtime with `astro dev`. This is useful when you want to persist state between restarts of the dev server, for example when using KV, D1, R2 to store data.

  Additionally, updates the format of the `runtime` configuration and adds a warning when the deprecated format is used. The current format is now `runtime: { mode: 'off' | 'local', persistTo: string }`. See [runtime documentation](https://docs.astro.build/en/guides/integrations-guide/cloudflare/#runtime) for more information.

## 7.5.4

### Patch Changes

- [#21](https://github.com/withastro/adapters/pull/21) [`09d2504`](https://github.com/withastro/adapters/commit/09d25043125250e65ccb59549f527d5d876c3a06) Thanks [@alexanderniebuhr](https://github.com/alexanderniebuhr)! - Updates repository information

## 7.5.3

### Patch Changes

- [#8782](https://github.com/withastro/astro/pull/8782) [`75781643a`](https://github.com/withastro/astro/commit/75781643a2f53656fc3fde3a7f28cb62db40b015) Thanks [@helloimalastair](https://github.com/helloimalastair)! - fixes `AdvancedRuntime` & `DirectoryRuntime` types to work woth Cloudflare caches

- Updated dependencies [[`2993055be`](https://github.com/withastro/astro/commit/2993055bed2764c31ff4b4f55b81ab6b1ae6b401), [`c4270e476`](https://github.com/withastro/astro/commit/c4270e47681ee2453f3fea07fed7b238645fd6ea), [`bd5aa1cd3`](https://github.com/withastro/astro/commit/bd5aa1cd35ecbd2784f30dd836ff814684fee02b), [`f369fa250`](https://github.com/withastro/astro/commit/f369fa25055a3497ebaf61c88fb0e8af56c73212), [`391729686`](https://github.com/withastro/astro/commit/391729686bcc8404a7dd48c5987ee380daf3200f), [`f999365b8`](https://github.com/withastro/astro/commit/f999365b8248b8b14f3743e68a42d450d06acff3), [`b2ae9ee0c`](https://github.com/withastro/astro/commit/b2ae9ee0c42b11ffc1d3f070d1d5ac881aef84ed), [`0abff97fe`](https://github.com/withastro/astro/commit/0abff97fed3db14be3c75ff9ece3aab67c4ba783), [`3bef32f81`](https://github.com/withastro/astro/commit/3bef32f81c56bc600ca307f1bd40787e23e625a5)]:
  - astro@3.3.0
  - @astrojs/underscore-redirects@0.3.1

## 7.5.2

### Patch Changes

- [#8766](https://github.com/withastro/astro/pull/8766) [`054c5c644`](https://github.com/withastro/astro/commit/054c5c6447d79dd4ea7ab6ce0f9ec836abebd211) Thanks [@jadbox](https://github.com/jadbox)! - Adds `cloudflare:sockets` compile support

- [#8788](https://github.com/withastro/astro/pull/8788) [`0ab6bad7d`](https://github.com/withastro/astro/commit/0ab6bad7dffd413c975ab00e545f8bc150f6a92f) Thanks [@alexanderniebuhr](https://github.com/alexanderniebuhr)! - Adds support for `node:crypto`

- Updated dependencies [[`160d1cd75`](https://github.com/withastro/astro/commit/160d1cd755e70af1d8ec294d01dd2cb32d60db50), [`30de32436`](https://github.com/withastro/astro/commit/30de324361bc261956eb9fc08fe60a82ff602a9b), [`c4a7ec425`](https://github.com/withastro/astro/commit/c4a7ec4255e7acb9555cb8bb74ea13c5fbb2ac17), [`c24f70d91`](https://github.com/withastro/astro/commit/c24f70d91601dd3a6b5a84f04d61824e775e9b44), [`93b092266`](https://github.com/withastro/astro/commit/93b092266febfad16a48575f8eee12d5910bf071), [`29cdfa024`](https://github.com/withastro/astro/commit/29cdfa024886dd581cb207586f7dfec6966bdd4e), [`eaed844ea`](https://github.com/withastro/astro/commit/eaed844ea8f2f52e0c9caa40bb3ec7377e10595f)]:
  - astro@3.2.4
  - @astrojs/underscore-redirects@0.3.1

## 7.5.1

### Patch Changes

- [#8737](https://github.com/withastro/astro/pull/8737) [`6f60da805`](https://github.com/withastro/astro/commit/6f60da805e0014bc50dd07bef972e91c73560c3c) Thanks [@ematipico](https://github.com/ematipico)! - Add provenance statement when publishing the library from CI

- Updated dependencies [[`6f60da805`](https://github.com/withastro/astro/commit/6f60da805e0014bc50dd07bef972e91c73560c3c), [`d78806dfe`](https://github.com/withastro/astro/commit/d78806dfe0301ea7ffe6c7c1f783bd415ac7cda9), [`d1c75fe15`](https://github.com/withastro/astro/commit/d1c75fe158839699c59728cf3a83888e8c72a459), [`aa265d730`](https://github.com/withastro/astro/commit/aa265d73024422967c1b1c68ad268c419c6c798f), [`78adbc443`](https://github.com/withastro/astro/commit/78adbc4433208458291e36713909762e148e1e5d), [`21e0757ea`](https://github.com/withastro/astro/commit/21e0757ea22a57d344c934045ca19db93b684436), [`357270f2a`](https://github.com/withastro/astro/commit/357270f2a3d0bf2aa634ba7e52e9d17618eff4a7)]:
  - @astrojs/underscore-redirects@0.3.1
  - astro@3.2.3

## 7.5.0

### Minor Changes

- [#8655](https://github.com/withastro/astro/pull/8655) [`3dd65bf88`](https://github.com/withastro/astro/commit/3dd65bf8895faedfa4c92599961acca07457c62f) Thanks [@alexanderniebuhr](https://github.com/alexanderniebuhr)! - Introduces support for local KV bindings. Enhances development experience by allowing direct integration with `astro dev`.

- [#8655](https://github.com/withastro/astro/pull/8655) [`3dd65bf88`](https://github.com/withastro/astro/commit/3dd65bf8895faedfa4c92599961acca07457c62f) Thanks [@alexanderniebuhr](https://github.com/alexanderniebuhr)! - Introduces support for local Durable Objects bindings. Enhances development experience by allowing direct integration with `astro dev`.

- [#8655](https://github.com/withastro/astro/pull/8655) [`3dd65bf88`](https://github.com/withastro/astro/commit/3dd65bf8895faedfa4c92599961acca07457c62f) Thanks [@alexanderniebuhr](https://github.com/alexanderniebuhr)! - Introduces support for local D1 bindings. Enhances development experience by allowing direct integration with `astro dev`.

- [#8655](https://github.com/withastro/astro/pull/8655) [`3dd65bf88`](https://github.com/withastro/astro/commit/3dd65bf8895faedfa4c92599961acca07457c62f) Thanks [@alexanderniebuhr](https://github.com/alexanderniebuhr)! - Introduces support for local R2 bindings. Enhances development experience by allowing direct integration with `astro dev`.

- [#8655](https://github.com/withastro/astro/pull/8655) [`3dd65bf88`](https://github.com/withastro/astro/commit/3dd65bf8895faedfa4c92599961acca07457c62f) Thanks [@alexanderniebuhr](https://github.com/alexanderniebuhr)! - Introduces support for local Caches bindings. Enhances development experience by allowing direct integration with `astro dev`.

### Patch Changes

- Updated dependencies [[`455af3235`](https://github.com/withastro/astro/commit/455af3235b3268852e6988accecc796f03f6d16e), [`4c2bec681`](https://github.com/withastro/astro/commit/4c2bec681b0752e7215b8a32bd2d44bf477adac1)]:
  - astro@3.2.2
  - @astrojs/underscore-redirects@0.3.0

## 7.4.0

### Minor Changes

- [#8682](https://github.com/withastro/astro/pull/8682) [`c3572fd5e`](https://github.com/withastro/astro/commit/c3572fd5e0e3864cd728f83502a52e9274793ee2) Thanks [@dario-piotrowicz](https://github.com/dario-piotrowicz)! - Change build target from `es2020` to `es2022`, for better support

### Patch Changes

- Updated dependencies [[`31c59ad8b`](https://github.com/withastro/astro/commit/31c59ad8b6a72f95c98a306ecf92d198c03110b4), [`47ea310f0`](https://github.com/withastro/astro/commit/47ea310f01d06ed1562c790bec348718a2fa8277), [`345808170`](https://github.com/withastro/astro/commit/345808170fce783ddd3c9a4035a91fa64dcc5f46)]:
  - astro@3.2.1
  - @astrojs/underscore-redirects@0.3.0

## 7.3.1

### Patch Changes

- [#7776](https://github.com/withastro/astro/pull/7776) [`f5c617e3a`](https://github.com/withastro/astro/commit/f5c617e3a3ed8f010ff28f0cfe0f322ad54ed6e0) Thanks [@aditsachde](https://github.com/aditsachde)! - Include generated files starting with a dot in \_routes.json

- [#8654](https://github.com/withastro/astro/pull/8654) [`f6ba533df`](https://github.com/withastro/astro/commit/f6ba533df6861e09d39a29f6ef7a80271bbc8d0a) Thanks [@alexanderniebuhr](https://github.com/alexanderniebuhr)! - Refactor codebase to enhance code readability and structure, to prioritize maintainability for long-term.

- Updated dependencies [[`2167ffd72`](https://github.com/withastro/astro/commit/2167ffd72f58904f449ffc6e53581a2d8faf7317), [`408b50c5e`](https://github.com/withastro/astro/commit/408b50c5ea5aba66252424f54788557274a58571), [`2167ffd72`](https://github.com/withastro/astro/commit/2167ffd72f58904f449ffc6e53581a2d8faf7317), [`2167ffd72`](https://github.com/withastro/astro/commit/2167ffd72f58904f449ffc6e53581a2d8faf7317), [`2167ffd72`](https://github.com/withastro/astro/commit/2167ffd72f58904f449ffc6e53581a2d8faf7317), [`e797b6816`](https://github.com/withastro/astro/commit/e797b6816072f63f38d9a91dd2a66765c558d46c), [`824dd4670`](https://github.com/withastro/astro/commit/824dd4670a145c47337eff84a5ae412bf7443117), [`2167ffd72`](https://github.com/withastro/astro/commit/2167ffd72f58904f449ffc6e53581a2d8faf7317), [`cfd895d87`](https://github.com/withastro/astro/commit/cfd895d877fdb7fc69e745665a374fc32cb3ef7d)]:
  - astro@3.2.0
  - @astrojs/underscore-redirects@0.3.0

## 7.3.0

### Minor Changes

- [#8459](https://github.com/withastro/astro/pull/8459) [`2365c1246`](https://github.com/withastro/astro/commit/2365c124645d5067a12987f205cee23a45d1d13d) Thanks [@schummar](https://github.com/schummar)! - Adds three new config options for `_routes.json` generation: `routes.strategy`, `routes.include`, and `routes.exclude`.

- [#8542](https://github.com/withastro/astro/pull/8542) [`faeead423`](https://github.com/withastro/astro/commit/faeead42325f378f9edac4e081eb7d6d50905136) Thanks [@adrianlyjak](https://github.com/adrianlyjak)! - Add support for loading wasm modules in the cloudflare adapter

### Patch Changes

- Updated dependencies [[`863f5171e`](https://github.com/withastro/astro/commit/863f5171e8e7516c9d72f2e48ea7db1dea71c4f5), [`63141f3f3`](https://github.com/withastro/astro/commit/63141f3f3e4a57d2f55ccfebd7e506ea1033a1ab), [`974d5117a`](https://github.com/withastro/astro/commit/974d5117abc8b47f8225e455b9285c88e305272f), [`cb838b84b`](https://github.com/withastro/astro/commit/cb838b84b457041b0442996f7611b04aa940a620), [`f36c4295b`](https://github.com/withastro/astro/commit/f36c4295be1ef2bcfa4aecb3c59551388419c53d), [`4c4ad9d16`](https://github.com/withastro/astro/commit/4c4ad9d167e8d15ff2c15e3336ede8ca22f646b2)]:
  - astro@3.1.3
  - @astrojs/underscore-redirects@0.3.0

## 7.2.0

### Minor Changes

- [#8595](https://github.com/withastro/astro/pull/8595) [`5b0b3c9a8`](https://github.com/withastro/astro/commit/5b0b3c9a8e0c0e6b6c7472b82008ab57985f2a04) Thanks [@alexanderniebuhr](https://github.com/alexanderniebuhr)! - Add support for the following Node.js Runtime APIs, which are availabe in [Cloudflare](https://developers.cloudflare.com/workers/runtime-apis/nodejs) using the `node:` syntax.

  - assert
  - AsyncLocalStorage
  - Buffer
  - Diagnostics Channel
  - EventEmitter
  - path
  - process
  - Streams
  - StringDecoder
  - util

  ```js
  import { Buffer } from 'node:buffer';
  ```

### Patch Changes

- Updated dependencies [[`bcad715ce`](https://github.com/withastro/astro/commit/bcad715ce67bc73a7927c941d1e7f02a82d638c2), [`bdd267d08`](https://github.com/withastro/astro/commit/bdd267d08937611984d074a2872af11ecf3e1a12), [`e522a5eb4`](https://github.com/withastro/astro/commit/e522a5eb41c7df1e62c307c84cd14d53777439ff), [`ed54d4644`](https://github.com/withastro/astro/commit/ed54d46449accc99ad117d6b0d50a8905e4d65d7), [`70f2a8003`](https://github.com/withastro/astro/commit/70f2a80039d232731f63ea735e896997ec0eac7a), [`4398e9298`](https://github.com/withastro/astro/commit/4398e929877dfadd2067af28413284afdfde9d8b), [`8f8b9069d`](https://github.com/withastro/astro/commit/8f8b9069ddd21cf57d37955ab3a92710492226f5), [`5a988eaf6`](https://github.com/withastro/astro/commit/5a988eaf609ddc1b9609acb0cdc2dda43d10a5c2)]:
  - astro@3.1.2
  - @astrojs/underscore-redirects@0.3.0

## 7.1.1

### Patch Changes

- [#8560](https://github.com/withastro/astro/pull/8560) [`3da5d8404`](https://github.com/withastro/astro/commit/3da5d8404e56a05da93f6b0a70841acda5ca1a8f) Thanks [@alexanderniebuhr](https://github.com/alexanderniebuhr)! - add the option to type environment variables using a generic

- Updated dependencies [[`8d361169b`](https://github.com/withastro/astro/commit/8d361169b8e487933d671ce347f0ce74922c80cc), [`95b5f6280`](https://github.com/withastro/astro/commit/95b5f6280d124f8d6f866dc3286406c272ee91bf), [`0586e20e8`](https://github.com/withastro/astro/commit/0586e20e8338e077b8eb1a3a96bdd19f5950c22f)]:
  - astro@3.1.1
  - @astrojs/underscore-redirects@0.3.0

## 7.1.0

### Minor Changes

- [#8426](https://github.com/withastro/astro/pull/8426) [`2c9614469`](https://github.com/withastro/astro/commit/2c9614469674509b3e3bc21a4471a1aeb9b4141f) Thanks [@alexanderniebuhr](https://github.com/alexanderniebuhr)! - Add support for Cloudflare Runtime (env vars, caches and req object), using `astro dev`

### Patch Changes

- Updated dependencies [[`78b82bb39`](https://github.com/withastro/astro/commit/78b82bb3929bee5d8d9bd32d65374956ddb05859), [`5e1099f68`](https://github.com/withastro/astro/commit/5e1099f686abcc7026bd4fa74727f3b311c6d6d6), [`644825845`](https://github.com/withastro/astro/commit/644825845c11c8d100a9b0d16b69a23c165c529e), [`fa77fa63d`](https://github.com/withastro/astro/commit/fa77fa63d944f709a37f08be93f0d14fe1d91188), [`23f9536de`](https://github.com/withastro/astro/commit/23f9536de0456ed2ddc9a77f7aef773ab6a8e73c), [`2db9762eb`](https://github.com/withastro/astro/commit/2db9762eb06d8a95021556c64e0cbb56c61352d5), [`435b10549`](https://github.com/withastro/astro/commit/435b10549878281ad2bb60207cb86f312a4a809f), [`a6a516d94`](https://github.com/withastro/astro/commit/a6a516d9446a50cc32fbd7201b243c63b3a4db43), [`43bc5f2a5`](https://github.com/withastro/astro/commit/43bc5f2a55173218bcfeec50242b72ae999930e2), [`0ca332ba4`](https://github.com/withastro/astro/commit/0ca332ba4ab82cc04872776398952867b0f43d33)]:
  - astro@3.0.13
  - @astrojs/underscore-redirects@0.3.0

## 7.0.2

### Patch Changes

- [#8429](https://github.com/withastro/astro/pull/8429) [`bd8aa9a99`](https://github.com/withastro/astro/commit/bd8aa9a996c8a9f9283995360fd495c291d1f766) Thanks [@sarah11918](https://github.com/sarah11918)! - Update code sample in the README to use uppercase `GET`.

- Updated dependencies [[`7d95bd9ba`](https://github.com/withastro/astro/commit/7d95bd9baaf755239fd7d35e4813861b2dbccf42), [`1947ef7a9`](https://github.com/withastro/astro/commit/1947ef7a99ce3d1d6ea797842edd31d5edffa5de), [`61ad70fdc`](https://github.com/withastro/astro/commit/61ad70fdc52035964c43ecdb4cf7468f6c2b61e7), [`d2f2a11cd`](https://github.com/withastro/astro/commit/d2f2a11cdb42b0de79be21c798eda8e7e7b2a277), [`5126c6a40`](https://github.com/withastro/astro/commit/5126c6a40f88bff66ee5d3c3a21eea8c4a44ce7a), [`48ff7855b`](https://github.com/withastro/astro/commit/48ff7855b238536a3df17cb29335c90029fc41a4), [`923a443cb`](https://github.com/withastro/astro/commit/923a443cb060a0e936a0e1cc87c0360232f77914), [`8935b3b46`](https://github.com/withastro/astro/commit/8935b3b4672d6c54c7b79e6c4575298f75eeb9f4)]:
  - astro@3.0.9
  - @astrojs/underscore-redirects@0.3.0

## 7.0.1

### Patch Changes

- [#8346](https://github.com/withastro/astro/pull/8346) [`b74dacdb6`](https://github.com/withastro/astro/commit/b74dacdb6a49755f979f15091355f06bd6bd64bf) Thanks [@delucis](https://github.com/delucis)! - Update README

- Updated dependencies [[`c5633434f`](https://github.com/withastro/astro/commit/c5633434f02cc477ee8da380e22efaccfa55d459), [`405ad9501`](https://github.com/withastro/astro/commit/405ad950173dadddc519cf1c2e7f2523bf5326a8), [`6b1e79814`](https://github.com/withastro/astro/commit/6b1e7981469d30aa4c3658487abed6ffea94797f)]:
  - astro@3.0.7
  - @astrojs/underscore-redirects@0.3.0

## 7.0.0

### Major Changes

- [#8188](https://github.com/withastro/astro/pull/8188) [`d0679a666`](https://github.com/withastro/astro/commit/d0679a666f37da0fca396d42b9b32bbb25d29312) Thanks [@ematipico](https://github.com/ematipico)! - Remove support for Node 16. The lowest supported version by Astro and all integrations is now v18.14.1. As a reminder, Node 16 will be deprecated on the 11th September 2023.

- [#8179](https://github.com/withastro/astro/pull/8179) [`6011d52d3`](https://github.com/withastro/astro/commit/6011d52d38e43c3e3d52bc3bc41a60e36061b7b7) Thanks [@matthewp](https://github.com/matthewp)! - Astro 3.0 Release Candidate

- [#8188](https://github.com/withastro/astro/pull/8188) [`7511a4980`](https://github.com/withastro/astro/commit/7511a4980fd36536464c317de33a5190427f430a) Thanks [@ematipico](https://github.com/ematipico)! - When using an adapter that supports neither Squoosh or Sharp, Astro will now automatically use an image service that does not support processing, but still provides the other benefits of `astro:assets` such as enforcing `alt`, no CLS etc to users

- [#8078](https://github.com/withastro/astro/pull/8078) [`2540feedb`](https://github.com/withastro/astro/commit/2540feedb06785d5a20eecc3668849f147d778d4) Thanks [@alexanderniebuhr](https://github.com/alexanderniebuhr)! - The configuration `build.split` and `build.excludeMiddleware` are deprecated.

  You can now configure this behavior using `functionPerRoute` in your Cloudflare integration config:

  ```diff
  import {defineConfig} from "astro/config";
  import cloudflare from '@astrojs/cloudflare';

  export default defineConfig({
  -    build: {
  -        split: true
  -    },
  -    adapter: cloudflare()
  +    adapter: cloudflare({
  +        mode: 'directory',
  +        functionPerRoute: true
  +    })
  })
  ```

### Minor Changes

- [#8188](https://github.com/withastro/astro/pull/8188) [`cd2d7e769`](https://github.com/withastro/astro/commit/cd2d7e76981ef9b9013453aa2629838e1e9fd422) Thanks [@ematipico](https://github.com/ematipico)! - Introduced the concept of feature map. A feature map is a list of features that are built-in in Astro, and an Adapter
  can tell Astro if it can support it.

  ```ts
  import { AstroIntegration } from './astro';

  function myIntegration(): AstroIntegration {
    return {
      name: 'astro-awesome-list',
      // new feature map
      supportedAstroFeatures: {
        hybridOutput: 'experimental',
        staticOutput: 'stable',
        serverOutput: 'stable',
        assets: {
          supportKind: 'stable',
          isSharpCompatible: false,
          isSquooshCompatible: false,
        },
      },
    };
  }
  ```

### Patch Changes

- [#8079](https://github.com/withastro/astro/pull/8079) [`7b77b34ce`](https://github.com/withastro/astro/commit/7b77b34cef8b46c4d14ecf9e5fcb45fb276331ec) Thanks [@alexanderniebuhr](https://github.com/alexanderniebuhr)! - Sync Astro Asset support across both modes

- Updated dependencies [[`d0679a666`](https://github.com/withastro/astro/commit/d0679a666f37da0fca396d42b9b32bbb25d29312), [`db39206cb`](https://github.com/withastro/astro/commit/db39206cbb85b034859ac416179f141184bb2bff), [`adf9fccfd`](https://github.com/withastro/astro/commit/adf9fccfdda107c2224558f1c2e6a77847ac0a8a), [`0c7b42dc6`](https://github.com/withastro/astro/commit/0c7b42dc6780e687e416137539f55a3a427d1d10), [`46c4c0e05`](https://github.com/withastro/astro/commit/46c4c0e053f830585b9ef229ce1c259df00a80f8), [`364d861bd`](https://github.com/withastro/astro/commit/364d861bd527b8511968e2837728148f090bedef), [`2484dc408`](https://github.com/withastro/astro/commit/2484dc4080e5cd84b9a53648a1de426d7c907be2), [`81545197a`](https://github.com/withastro/astro/commit/81545197a32fd015d763fc386c8b67e0e08b7393), [`6011d52d3`](https://github.com/withastro/astro/commit/6011d52d38e43c3e3d52bc3bc41a60e36061b7b7), [`c2c71d90c`](https://github.com/withastro/astro/commit/c2c71d90c264a2524f99e0373ab59015f23ad4b1), [`cd2d7e769`](https://github.com/withastro/astro/commit/cd2d7e76981ef9b9013453aa2629838e1e9fd422), [`80f1494cd`](https://github.com/withastro/astro/commit/80f1494cdaf72e58a420adb4f7c712d4089e1923), [`e45f30293`](https://github.com/withastro/astro/commit/e45f3029340db718b6ed7e91b5d14f5cf14cd71d), [`c0de7a7b0`](https://github.com/withastro/astro/commit/c0de7a7b0f042cd49cbea4f4ac1b2ab6f9fef644), [`65c354969`](https://github.com/withastro/astro/commit/65c354969e6fe0ef6d622e8f4c545e2f717ce8c6), [`3c3100851`](https://github.com/withastro/astro/commit/3c31008519ce68b5b1b1cb23b71fbe0a2d506882), [`34cb20021`](https://github.com/withastro/astro/commit/34cb2002161ba88df6bcb72fecfd12ed867c134b), [`a824863ab`](https://github.com/withastro/astro/commit/a824863ab1c451f4068eac54f28dd240573e1cba), [`44f7a2872`](https://github.com/withastro/astro/commit/44f7a28728c56c04ac377b6e917329f324874043), [`1048aca55`](https://github.com/withastro/astro/commit/1048aca550769415e528016e42b358ffbfd44b61), [`be6bbd2c8`](https://github.com/withastro/astro/commit/be6bbd2c86b9bf5268e765bb937dda00ff15781a), [`9e021a91c`](https://github.com/withastro/astro/commit/9e021a91c57d10809f588dd47968fc0e7f8b4d5c), [`7511a4980`](https://github.com/withastro/astro/commit/7511a4980fd36536464c317de33a5190427f430a), [`c37632a20`](https://github.com/withastro/astro/commit/c37632a20d06164fb97a4c2fc48df6d960398832), [`acf652fc1`](https://github.com/withastro/astro/commit/acf652fc1d5db166231e87e22d0d50444f5556d8), [`42785c7b7`](https://github.com/withastro/astro/commit/42785c7b784b151e6d582570e5d74482129e8eb8), [`8450379db`](https://github.com/withastro/astro/commit/8450379db854fb1eaa9f38f21d65db240bc616cd), [`dbc97b121`](https://github.com/withastro/astro/commit/dbc97b121f42583728f1cdfdbf14575fda943f5b), [`7d2f311d4`](https://github.com/withastro/astro/commit/7d2f311d428e3d1c8c13b9bf2a708d6435713fc2), [`2540feedb`](https://github.com/withastro/astro/commit/2540feedb06785d5a20eecc3668849f147d778d4), [`ea7ff5177`](https://github.com/withastro/astro/commit/ea7ff5177dbcd7b2508cb1eef1b22b8ee1f47079), [`68efd4a8b`](https://github.com/withastro/astro/commit/68efd4a8b29f248397667801465b3152dc98e9a7), [`7bd1b86f8`](https://github.com/withastro/astro/commit/7bd1b86f85c06fdde0a1ed9146d01bac69990671), [`036388f66`](https://github.com/withastro/astro/commit/036388f66dab68ad54b895ed86f9176958dd83c8), [`519a1c4e8`](https://github.com/withastro/astro/commit/519a1c4e8407c7abcb8d879b67a9f4b960652cae), [`1f58a7a1b`](https://github.com/withastro/astro/commit/1f58a7a1bea6888868b689dac94801d554319b02), [`2ae9d37f0`](https://github.com/withastro/astro/commit/2ae9d37f0a9cb21ab288d3c30aecb6d84db87788), [`a8f35777e`](https://github.com/withastro/astro/commit/a8f35777e7e322068a4e2f520c2c9e43ade19e58), [`70f34f5a3`](https://github.com/withastro/astro/commit/70f34f5a355f42526ee9e5355f3de8e510002ea2), [`5208a3c8f`](https://github.com/withastro/astro/commit/5208a3c8fefcec7694857fb344af351f4631fc34), [`84af8ed9d`](https://github.com/withastro/astro/commit/84af8ed9d1e6401c6ebc9c60fe8cddb44d5044b0), [`f003e7364`](https://github.com/withastro/astro/commit/f003e7364317cafdb8589913b26b28e928dd07c9), [`ffc9e2d3d`](https://github.com/withastro/astro/commit/ffc9e2d3de46049bf3d82140ef018f524fb03187), [`732111cdc`](https://github.com/withastro/astro/commit/732111cdce441639db31f40f621df48442d00969), [`0f637c71e`](https://github.com/withastro/astro/commit/0f637c71e511cb4c51712128d217a26c8eee4d40), [`33b8910cf`](https://github.com/withastro/astro/commit/33b8910cfdce5713891c50a84a0a8fe926311710), [`8a5b0c1f3`](https://github.com/withastro/astro/commit/8a5b0c1f3a4be6bb62db66ec70144109ff5b4c59), [`148e61d24`](https://github.com/withastro/astro/commit/148e61d2492456811f8a3c8daaab1c3429a2ffdc), [`e79e3779d`](https://github.com/withastro/astro/commit/e79e3779df0ad35253abcdb931d622847d9adb12), [`632579dc2`](https://github.com/withastro/astro/commit/632579dc2094cc342929261c89e689f0dd358284), [`3674584e0`](https://github.com/withastro/astro/commit/3674584e02b161a698b429ceb66723918fdc56ac), [`1db4e92c1`](https://github.com/withastro/astro/commit/1db4e92c12ed73681217f5cefd39f2f47542f961), [`e7f872e91`](https://github.com/withastro/astro/commit/e7f872e91e852b901cf221a5151077dec64305bf), [`16f09dfff`](https://github.com/withastro/astro/commit/16f09dfff7722fda99dd0412e3006a7a39c80829), [`4477bb41c`](https://github.com/withastro/astro/commit/4477bb41c8ed688785c545731ef5b184b629f4e5), [`55c10d1d5`](https://github.com/withastro/astro/commit/55c10d1d564e805efc3c1a7c48e0d9a1cdf0c7ed), [`3e834293d`](https://github.com/withastro/astro/commit/3e834293d47ab2761a7aa013916e8371871efb7f), [`96beb883a`](https://github.com/withastro/astro/commit/96beb883ad87f8bbf5b2f57e14a743763d2a6f58), [`997a0db8a`](https://github.com/withastro/astro/commit/997a0db8a4e3851edd69384cf5eadbb969e1d547), [`80f1494cd`](https://github.com/withastro/astro/commit/80f1494cdaf72e58a420adb4f7c712d4089e1923), [`0f0625504`](https://github.com/withastro/astro/commit/0f0625504145f18cba7dc6cf20291cb2abddc5a9), [`e1ae56e72`](https://github.com/withastro/astro/commit/e1ae56e724d0f83db1230359e06cd6bc26f5fa26), [`f32d093a2`](https://github.com/withastro/astro/commit/f32d093a280faafff024228c12bb438156ec34d7), [`f01eb585e`](https://github.com/withastro/astro/commit/f01eb585e7c972d940761309b1595f682b6922d2), [`b76c166bd`](https://github.com/withastro/astro/commit/b76c166bdd8e28683f62806aef968d1e0c3b06d9), [`a87cbe400`](https://github.com/withastro/astro/commit/a87cbe400314341d5f72abf86ea264e6b47c091f), [`866ed4098`](https://github.com/withastro/astro/commit/866ed4098edffb052239cdb26e076cf8db61b1d9), [`767eb6866`](https://github.com/withastro/astro/commit/767eb68666eb777965baa0d6ade20bbafecf95bf), [`32669cd47`](https://github.com/withastro/astro/commit/32669cd47555e9c7433c3998a2b6e624dfb2d8e9)]:
  - astro@3.0.0
  - @astrojs/underscore-redirects@0.3.0

## 7.0.0-rc.3

### Major Changes

- [#8179](https://github.com/withastro/astro/pull/8179) [`6011d52d3`](https://github.com/withastro/astro/commit/6011d52d38e43c3e3d52bc3bc41a60e36061b7b7) Thanks [@matthewp](https://github.com/matthewp)! - Astro 3.0 Release Candidate

### Patch Changes

- Updated dependencies [[`adf9fccfd`](https://github.com/withastro/astro/commit/adf9fccfdda107c2224558f1c2e6a77847ac0a8a), [`582132328`](https://github.com/withastro/astro/commit/5821323285646aee7ff9194a505f708028e4db57), [`81545197a`](https://github.com/withastro/astro/commit/81545197a32fd015d763fc386c8b67e0e08b7393), [`6011d52d3`](https://github.com/withastro/astro/commit/6011d52d38e43c3e3d52bc3bc41a60e36061b7b7), [`be6bbd2c8`](https://github.com/withastro/astro/commit/be6bbd2c86b9bf5268e765bb937dda00ff15781a), [`42785c7b7`](https://github.com/withastro/astro/commit/42785c7b784b151e6d582570e5d74482129e8eb8), [`95120efbe`](https://github.com/withastro/astro/commit/95120efbe817163663492181cbeb225849354493), [`2ae9d37f0`](https://github.com/withastro/astro/commit/2ae9d37f0a9cb21ab288d3c30aecb6d84db87788), [`f003e7364`](https://github.com/withastro/astro/commit/f003e7364317cafdb8589913b26b28e928dd07c9), [`732111cdc`](https://github.com/withastro/astro/commit/732111cdce441639db31f40f621df48442d00969), [`33b8910cf`](https://github.com/withastro/astro/commit/33b8910cfdce5713891c50a84a0a8fe926311710), [`e79e3779d`](https://github.com/withastro/astro/commit/e79e3779df0ad35253abcdb931d622847d9adb12), [`179796405`](https://github.com/withastro/astro/commit/179796405e053b559d83f84507e5a465861a029a), [`a87cbe400`](https://github.com/withastro/astro/commit/a87cbe400314341d5f72abf86ea264e6b47c091f), [`767eb6866`](https://github.com/withastro/astro/commit/767eb68666eb777965baa0d6ade20bbafecf95bf)]:
  - astro@3.0.0-rc.5
  - @astrojs/underscore-redirects@0.3.0-rc.1

## 7.0.0-beta.2

### Major Changes

- [#8078](https://github.com/withastro/astro/pull/8078) [`2540feedb`](https://github.com/withastro/astro/commit/2540feedb06785d5a20eecc3668849f147d778d4) Thanks [@alexanderniebuhr](https://github.com/alexanderniebuhr)! - The configuration `build.split` and `build.excludeMiddleware` are deprecated.

  You can now configure this behavior using `functionPerRoute` in your Cloudflare integration config:

  ```diff
  import {defineConfig} from "astro/config";
  import cloudflare from '@astrojs/cloudflare';

  export default defineConfig({
  -    build: {
  -        split: true
  -    },
  -    adapter: cloudflare()
  +    adapter: cloudflare({
  +        mode: 'directory',
  +        functionPerRoute: true
  +    })
  })
  ```

### Patch Changes

- [#8079](https://github.com/withastro/astro/pull/8079) [`7b77b34ce`](https://github.com/withastro/astro/commit/7b77b34cef8b46c4d14ecf9e5fcb45fb276331ec) Thanks [@alexanderniebuhr](https://github.com/alexanderniebuhr)! - Sync Astro Asset support across both modes

- Updated dependencies [[`2484dc408`](https://github.com/withastro/astro/commit/2484dc4080e5cd84b9a53648a1de426d7c907be2), [`c2c71d90c`](https://github.com/withastro/astro/commit/c2c71d90c264a2524f99e0373ab59015f23ad4b1), [`7177f7579`](https://github.com/withastro/astro/commit/7177f7579b6e866f0fd895b3fd079d8ba330b1a9), [`097a8e4e9`](https://github.com/withastro/astro/commit/097a8e4e916c7df18eafdaa6c8d6ce2991c17ab6), [`dbc97b121`](https://github.com/withastro/astro/commit/dbc97b121f42583728f1cdfdbf14575fda943f5b), [`2540feedb`](https://github.com/withastro/astro/commit/2540feedb06785d5a20eecc3668849f147d778d4), [`ea7ff5177`](https://github.com/withastro/astro/commit/ea7ff5177dbcd7b2508cb1eef1b22b8ee1f47079), [`68efd4a8b`](https://github.com/withastro/astro/commit/68efd4a8b29f248397667801465b3152dc98e9a7), [`0e0fa605d`](https://github.com/withastro/astro/commit/0e0fa605d109cc91e08a1ae1cc560ea240fe631b), [`5208a3c8f`](https://github.com/withastro/astro/commit/5208a3c8fefcec7694857fb344af351f4631fc34), [`8a5b0c1f3`](https://github.com/withastro/astro/commit/8a5b0c1f3a4be6bb62db66ec70144109ff5b4c59), [`d6b494376`](https://github.com/withastro/astro/commit/d6b4943764989c0e89df2d6875cd19691566dfb3), [`4477bb41c`](https://github.com/withastro/astro/commit/4477bb41c8ed688785c545731ef5b184b629f4e5), [`3e834293d`](https://github.com/withastro/astro/commit/3e834293d47ab2761a7aa013916e8371871efb7f), [`b76c166bd`](https://github.com/withastro/astro/commit/b76c166bdd8e28683f62806aef968d1e0c3b06d9)]:
  - astro@3.0.0-beta.3
  - @astrojs/underscore-redirects@0.3.0-beta.0

## 7.0.0-beta.1

### Minor Changes

- [#7846](https://github.com/withastro/astro/pull/7846) [`ea30a9d4f`](https://github.com/withastro/astro/commit/ea30a9d4f2d7a12345869e971f3051cf803dbe74) Thanks [@schummar](https://github.com/schummar)! - More efficient \_routes.json

### Patch Changes

- Updated dependencies [[`65c354969`](https://github.com/withastro/astro/commit/65c354969e6fe0ef6d622e8f4c545e2f717ce8c6), [`3c3100851`](https://github.com/withastro/astro/commit/3c31008519ce68b5b1b1cb23b71fbe0a2d506882), [`34cb20021`](https://github.com/withastro/astro/commit/34cb2002161ba88df6bcb72fecfd12ed867c134b), [`7bd1b86f8`](https://github.com/withastro/astro/commit/7bd1b86f85c06fdde0a1ed9146d01bac69990671), [`519a1c4e8`](https://github.com/withastro/astro/commit/519a1c4e8407c7abcb8d879b67a9f4b960652cae), [`70f34f5a3`](https://github.com/withastro/astro/commit/70f34f5a355f42526ee9e5355f3de8e510002ea2), [`0f637c71e`](https://github.com/withastro/astro/commit/0f637c71e511cb4c51712128d217a26c8eee4d40), [`866ed4098`](https://github.com/withastro/astro/commit/866ed4098edffb052239cdb26e076cf8db61b1d9), [`5b1e39ef6`](https://github.com/withastro/astro/commit/5b1e39ef6ec6dcebea96584f95d9530bd9aa715d)]:
  - astro@3.0.0-beta.1
  - @astrojs/underscore-redirects@0.3.0-beta.0

## 7.0.0-beta.0

### Major Changes

- [`1eae2e3f7`](https://github.com/withastro/astro/commit/1eae2e3f7d693c9dfe91c8ccfbe606d32bf2fb81) Thanks [@Princesseuh](https://github.com/Princesseuh)! - Remove support for Node 16. The lowest supported version by Astro and all integrations is now v18.14.1. As a reminder, Node 16 will be deprecated on the 11th September 2023.

- [`c022a4217`](https://github.com/withastro/astro/commit/c022a4217a805d223c1494e9eda4e48bbf810388) Thanks [@Princesseuh](https://github.com/Princesseuh)! - When using an adapter that supports neither Squoosh or Sharp, Astro will now automatically use an image service that does not support processing, but still provides the other benefits of `astro:assets` such as enforcing `alt`, no CLS etc to users

### Minor Changes

- [`9b4f70a62`](https://github.com/withastro/astro/commit/9b4f70a629f55e461759ba46f68af7097a2e9215) Thanks [@ematipico](https://github.com/ematipico)! - Introduced the concept of feature map. A feature map is a list of features that are built-in in Astro, and an Adapter
  can tell Astro if it can support it.

  ```ts
  import { AstroIntegration } from './astro';

  function myIntegration(): AstroIntegration {
    return {
      name: 'astro-awesome-list',
      // new feature map
      supportedAstroFeatures: {
        hybridOutput: 'experimental',
        staticOutput: 'stable',
        serverOutput: 'stable',
        assets: {
          supportKind: 'stable',
          isSharpCompatible: false,
          isSquooshCompatible: false,
        },
      },
    };
  }
  ```

### Patch Changes

- Updated dependencies [[`1eae2e3f7`](https://github.com/withastro/astro/commit/1eae2e3f7d693c9dfe91c8ccfbe606d32bf2fb81), [`76ddef19c`](https://github.com/withastro/astro/commit/76ddef19ccab6e5f7d3a5740cd41acf10e334b38), [`9b4f70a62`](https://github.com/withastro/astro/commit/9b4f70a629f55e461759ba46f68af7097a2e9215), [`3fdf509b2`](https://github.com/withastro/astro/commit/3fdf509b2731a9b2f972d89291e57cf78d62c769), [`2f951cd40`](https://github.com/withastro/astro/commit/2f951cd403dfcc2c3ca6aae618ae3e1409516e32), [`c022a4217`](https://github.com/withastro/astro/commit/c022a4217a805d223c1494e9eda4e48bbf810388), [`67becaa58`](https://github.com/withastro/astro/commit/67becaa580b8f787df58de66b7008b7098f1209c), [`bc37331d8`](https://github.com/withastro/astro/commit/bc37331d8154e3e95a8df9131e4e014e78a7a9e7), [`dfc2d93e3`](https://github.com/withastro/astro/commit/dfc2d93e3c645995379358fabbdfa9aab99f43d8), [`3dc1ca2fa`](https://github.com/withastro/astro/commit/3dc1ca2fac8d9965cc5085a5d09e72ed87b4281a), [`1be84dfee`](https://github.com/withastro/astro/commit/1be84dfee3ce8e6f5cc624f99aec4e980f6fde37), [`35f01df79`](https://github.com/withastro/astro/commit/35f01df797d23315f2bee2fc3fd795adb0559c58), [`3fdf509b2`](https://github.com/withastro/astro/commit/3fdf509b2731a9b2f972d89291e57cf78d62c769), [`78de801f2`](https://github.com/withastro/astro/commit/78de801f21fd4ca1653950027d953bf08614566b), [`59d6e569f`](https://github.com/withastro/astro/commit/59d6e569f63e175c97e82e94aa7974febfb76f7c), [`7723c4cc9`](https://github.com/withastro/astro/commit/7723c4cc93298c2e6530e55da7afda048f22cf81), [`fb5cd6b56`](https://github.com/withastro/astro/commit/fb5cd6b56dc27a71366ed5e1ab8bfe9b8f96bac5), [`631b9c410`](https://github.com/withastro/astro/commit/631b9c410d5d66fa384674027ba95d69ebb5063f)]:
  - astro@3.0.0-beta.0
  - @astrojs/underscore-redirects@0.3.0-beta.0

## 6.8.1

### Patch Changes

- [#8190](https://github.com/withastro/astro/pull/8190) [`0be8d9bfa`](https://github.com/withastro/astro/commit/0be8d9bfa9fa811c4b7e15c4ffd2d37c93f856fe) Thanks [@ematipico](https://github.com/ematipico)! - Improve documentation and export the types needed to type the `runtime` object.

- Updated dependencies [[`52606a390`](https://github.com/withastro/astro/commit/52606a3909f9de5ced9b9ba3ba25832f73a8689e)]:
  - astro@2.10.14

## 6.8.0

### Minor Changes

- [#7541](https://github.com/withastro/astro/pull/7541) [`ffcfcddb7`](https://github.com/withastro/astro/commit/ffcfcddb7575030d62b4ef979d46a74425e6d3fe) Thanks [@alexanderniebuhr](https://github.com/alexanderniebuhr)! - The `getRuntime` utility has been deprecated and should be updated to the new [`Astro.locals`](https://docs.astro.build/en/guides/middleware/#locals) API.

  ```diff
  - import { getRuntime } from '@astrojs/cloudflare/runtime';
  - getRuntime(Astro.request);

  + const runtime = Astro.locals.runtime;
  ```

### Patch Changes

- Updated dependencies [[`1b8d30209`](https://github.com/withastro/astro/commit/1b8d3020990130dabfaaf753db73a32c6e0c896a), [`405913cdf`](https://github.com/withastro/astro/commit/405913cdf20b26407aa351c090f0a0859a4e6f54), [`87d4b1843`](https://github.com/withastro/astro/commit/87d4b18437c7565c48cad4bea81831c2a244ebb8), [`c23377caa`](https://github.com/withastro/astro/commit/c23377caafbc75deb91c33b9678c1b6868ad40ea), [`86bee2812`](https://github.com/withastro/astro/commit/86bee2812185df6e14025e5962a335f51853587b)]:
  - astro@2.10.6

## 6.7.0

### Minor Changes

- [#7846](https://github.com/withastro/astro/pull/7846) [`ea30a9d4f`](https://github.com/withastro/astro/commit/ea30a9d4f2d7a12345869e971f3051cf803dbe74) Thanks [@schummar](https://github.com/schummar)! - More efficient \_routes.json

### Patch Changes

- Updated dependencies [[`5b1e39ef6`](https://github.com/withastro/astro/commit/5b1e39ef6ec6dcebea96584f95d9530bd9aa715d)]:
  - astro@2.10.5

## 6.6.2

### Patch Changes

- [#7568](https://github.com/withastro/astro/pull/7568) [`6ec040761`](https://github.com/withastro/astro/commit/6ec040761ef657df0e0f5ac103788da4b98fa688) Thanks [@alexanderniebuhr](https://github.com/alexanderniebuhr)! - Fix a bug where asset redirects caused Cloudflare error

- [#7679](https://github.com/withastro/astro/pull/7679) [`1a6f833c4`](https://github.com/withastro/astro/commit/1a6f833c404ba2e64e3497929b64c863b5a348c8) Thanks [@bluwy](https://github.com/bluwy)! - Fix runtime env var handling

- [#7568](https://github.com/withastro/astro/pull/7568) [`6ec040761`](https://github.com/withastro/astro/commit/6ec040761ef657df0e0f5ac103788da4b98fa688) Thanks [@alexanderniebuhr](https://github.com/alexanderniebuhr)! - Fix bug where `.ts` files are not renamed to `.js`

- Updated dependencies [[`cc8e9de88`](https://github.com/withastro/astro/commit/cc8e9de88179d2ed4b70980c60b41448db393429), [`1a6f833c4`](https://github.com/withastro/astro/commit/1a6f833c404ba2e64e3497929b64c863b5a348c8), [`cc0f81c04`](https://github.com/withastro/astro/commit/cc0f81c040e912cff0c09e89327ef1655f96b67d)]:
  - astro@2.8.4

## 6.6.1

### Patch Changes

- Updated dependencies [[`f21357b69`](https://github.com/withastro/astro/commit/f21357b69d94fe8d81f267efddb182d1a3cc678a), [`86e19c7cf`](https://github.com/withastro/astro/commit/86e19c7cf8696e065c1ccdc2eb841ad0a2b61ede)]:
  - @astrojs/underscore-redirects@0.2.0
  - astro@2.8.2

## 6.6.0

### Minor Changes

- [#7464](https://github.com/withastro/astro/pull/7464) [`1a59185dd`](https://github.com/withastro/astro/commit/1a59185ddd393bf8894ec0c981b26d6fecdb3c67) Thanks [@alexanderniebuhr](https://github.com/alexanderniebuhr)! - Split Support in Cloudflare

  Adds support for configuring `build.split` when using the Cloudflare adapter

### Patch Changes

- Updated dependencies [[`9e2426f75`](https://github.com/withastro/astro/commit/9e2426f75637a6318961f483de90b635f3fdadeb), [`cdc28326c`](https://github.com/withastro/astro/commit/cdc28326cf21f305924363e9c8c02ce54b6ff895), [`19c2d43ea`](https://github.com/withastro/astro/commit/19c2d43ea41efdd8741007de0774e7e394f174b0), [`2172dd4f0`](https://github.com/withastro/astro/commit/2172dd4f0dd8f87d1adbc5ae90f44724e66eb964), [`1170877b5`](https://github.com/withastro/astro/commit/1170877b51aaa13203e8c488dcf4e39d1b5553ee)]:
  - astro@2.7.3

## 6.5.1

### Patch Changes

- [#7419](https://github.com/withastro/astro/pull/7419) [`94afaa3e5`](https://github.com/withastro/astro/commit/94afaa3e501f77e919c719937eb1dbfe170e3dc9) Thanks [@TorbjornHoltmon](https://github.com/TorbjornHoltmon)! - Fixed issue with cloudflare runtime `waitUntil` not working as intended.

- Updated dependencies [[`2b34fc492`](https://github.com/withastro/astro/commit/2b34fc49282cbf5bf89de46359b51a67a5c4b8bb), [`89a483520`](https://github.com/withastro/astro/commit/89a4835202f05d9571aeb42740dbe907a8afc28b)]:
  - astro@2.6.6

## 6.5.0

### Minor Changes

- [#7386](https://github.com/withastro/astro/pull/7386) [`6d8aa4b61`](https://github.com/withastro/astro/commit/6d8aa4b61f22df2c5052d06dac8e53bbce73f5f5) Thanks [@beynar](https://github.com/beynar)! - Expose cf metadata and Cloudflare Worker Cache API through `caches` in runtime.

### Patch Changes

- Updated dependencies [[`42baf62e7`](https://github.com/withastro/astro/commit/42baf62e7ca0351a2f2c7d06ec58086f90519bb7), [`1c7b63595`](https://github.com/withastro/astro/commit/1c7b6359563f5e83325121efb2e61915d818a35a)]:
  - astro@2.6.4

## 6.4.0

### Minor Changes

- [#7067](https://github.com/withastro/astro/pull/7067) [`57f8d14c0`](https://github.com/withastro/astro/commit/57f8d14c027c30919363e12c664ccff4ed64d0fc) Thanks [@matthewp](https://github.com/matthewp)! - Support for experimental redirects

  This adds support for the redirects RFC in the Cloudflare adapter. No changes are necessary, simply use configured redirects and the adapter will update your `_redirects` file.

### Patch Changes

- [#7260](https://github.com/withastro/astro/pull/7260) [`39403c32f`](https://github.com/withastro/astro/commit/39403c32faea58399c61d3344b770f195be60d5b) Thanks [@natemoo-re](https://github.com/natemoo-re)! - Unflags support for `output: 'hybrid'` mode, which enables pre-rendering by default. The additional `experimental.hybridOutput` flag can be safely removed from your configuration.

- Updated dependencies [[`57f8d14c0`](https://github.com/withastro/astro/commit/57f8d14c027c30919363e12c664ccff4ed64d0fc), [`414eb19d2`](https://github.com/withastro/astro/commit/414eb19d2fcb55758f9d053076773b11b62f4c97), [`a7e2b37ff`](https://github.com/withastro/astro/commit/a7e2b37ff73871c46895c615846a86a539f45330), [`dd1a6b6c9`](https://github.com/withastro/astro/commit/dd1a6b6c941aeb7af934bd12db22412af262f5a1), [`d72cfa7ca`](https://github.com/withastro/astro/commit/d72cfa7cad758192163712ceb269405659fd14bc), [`144813f73`](https://github.com/withastro/astro/commit/144813f7308dcb9de64ebe3f0f2c6cba9ad81eb1), [`b5213654b`](https://github.com/withastro/astro/commit/b5213654b1b7f3ba573a48d3be688b2bdde7870f), [`e3b8c6296`](https://github.com/withastro/astro/commit/e3b8c62969d680d1915a122c610d281d6711aa63), [`890a2bc98`](https://github.com/withastro/astro/commit/890a2bc9891a2449ab99b01b65468f6dddba6b12), [`39403c32f`](https://github.com/withastro/astro/commit/39403c32faea58399c61d3344b770f195be60d5b), [`101f03209`](https://github.com/withastro/astro/commit/101f032098148b3daaac8d46ff1e535b79232e43)]:
  - astro@2.6.0

## 6.3.0

### Minor Changes

- [#7092](https://github.com/withastro/astro/pull/7092) [`2a1fa09b3`](https://github.com/withastro/astro/commit/2a1fa09b3199ae35801dd0d02ae293198d9a7382) Thanks [@johannesspohr](https://github.com/johannesspohr)! - Add `worked` and `worker` import condition for worker bundling

### Patch Changes

- [#6991](https://github.com/withastro/astro/pull/6991) [`719002ca5`](https://github.com/withastro/astro/commit/719002ca5b128744fb4316d4a52c5dcd46a42759) Thanks [@MoustaphaDev](https://github.com/MoustaphaDev)! - Enable experimental support for hybrid SSR with pre-rendering enabled by default

  **astro.config.mjs**

  ```js
  import { defineConfig } from 'astro/config';
  export defaultdefineConfig({
     output: 'hybrid',
         experimental: {
         hybridOutput: true,
     },
  })
  ```

  Then add `export const prerender =  false` to any page or endpoint you want to opt-out of pre-rendering.

  **src/pages/contact.astro**

  ```astro
  ---
  export const prerender = false;

  if (Astro.request.method === 'POST') {
    // handle form submission
  }
  ---

  <form method="POST">
    <input type="text" name="name" />
    <input type="email" name="email" />
    <button type="submit">Submit</button>
  </form>
  ```

- [#7101](https://github.com/withastro/astro/pull/7101) [`2994bc52d`](https://github.com/withastro/astro/commit/2994bc52d360bf7ca3681c5f6976e64577cf5209) Thanks [@bluwy](https://github.com/bluwy)! - Always build edge/worker runtime with Vite `webworker` SSR target

- [#7104](https://github.com/withastro/astro/pull/7104) [`826e02890`](https://github.com/withastro/astro/commit/826e0289005f645b902375b98d5549c6a95ccafa) Thanks [@bluwy](https://github.com/bluwy)! - Specify `"files"` field to only publish necessary files

- Updated dependencies [[`4516d7b22`](https://github.com/withastro/astro/commit/4516d7b22c5979cde4537f196b53ae2826ba9561), [`e186ecc5e`](https://github.com/withastro/astro/commit/e186ecc5e292de8c6a2c441a2d588512c0813068), [`c6d7ebefd`](https://github.com/withastro/astro/commit/c6d7ebefdd554a9ef29cfeb426ac55cab80d6473), [`914c439bc`](https://github.com/withastro/astro/commit/914c439bccee9fec002c6d92beaa501c398e62ac), [`e9fc2c221`](https://github.com/withastro/astro/commit/e9fc2c2213036d47cd30a47a6cdad5633481a0f8), [`075eee08f`](https://github.com/withastro/astro/commit/075eee08f2e2b0baea008b97f3523f2cb937ee44), [`719002ca5`](https://github.com/withastro/astro/commit/719002ca5b128744fb4316d4a52c5dcd46a42759), [`fc52681ba`](https://github.com/withastro/astro/commit/fc52681ba2f8fe8bcd92eeedf3c6a52fd86a390e), [`fb84622af`](https://github.com/withastro/astro/commit/fb84622af04f795de8d17f24192de105f70fe910), [`cada10a46`](https://github.com/withastro/astro/commit/cada10a466f81f8edb0aa664f9cffdb6b5b8f307), [`cd410c5eb`](https://github.com/withastro/astro/commit/cd410c5eb71f825259279c27c4c39d0ad282c3f0), [`73ec6f6c1`](https://github.com/withastro/astro/commit/73ec6f6c16cadb71dafe9f664f0debde072c3173), [`410428672`](https://github.com/withastro/astro/commit/410428672ed97bba7ca0b3352c1a7ee564921462), [`763ff2d1e`](https://github.com/withastro/astro/commit/763ff2d1e44f54b899d7c65386f1b4b877c95737), [`c1669c001`](https://github.com/withastro/astro/commit/c1669c0011eecfe65a459d727848c18c189a54ca), [`3d525efc9`](https://github.com/withastro/astro/commit/3d525efc95cfb2deb5d9e04856d02965d66901c9)]:
  - astro@2.5.0

## 6.2.4

### Patch Changes

- [#6925](https://github.com/withastro/astro/pull/6925) [`d11d18595`](https://github.com/withastro/astro/commit/d11d1859518f9fdc94390aab9be29f8667bb27cb) Thanks [@Yan-Thomas](https://github.com/Yan-Thomas)! - Fix missing code language in Cloudflare README

- Updated dependencies [[`a98df9374`](https://github.com/withastro/astro/commit/a98df9374dec65c678fa47319cb1481b1af123e2), [`50975f2ea`](https://github.com/withastro/astro/commit/50975f2ea3a59f9e023cc631a9372c0c7986eec9), [`ebae1eaf8`](https://github.com/withastro/astro/commit/ebae1eaf87f49399036033c673b513338f7d9c42), [`dc062f669`](https://github.com/withastro/astro/commit/dc062f6695ce577dc569781fc0678c903012c336)]:
  - astro@2.3.3

## 6.2.3

### Patch Changes

- [#6222](https://github.com/withastro/astro/pull/6222) [`081b2402c`](https://github.com/withastro/astro/commit/081b2402cfb48b5eb8dbd02664d8af2f7c798edf) Thanks [@AirBorne04](https://github.com/AirBorne04)! - add option to compile unminified code

- Updated dependencies [[`b89042553`](https://github.com/withastro/astro/commit/b89042553ec45d5f6bc71747e0f3470ba969e679)]:
  - astro@2.3.2

## 6.2.2

### Patch Changes

- [#6550](https://github.com/withastro/astro/pull/6550) [`2c829fdf6`](https://github.com/withastro/astro/commit/2c829fdf65bcb91485837c9cfb5a3b453c6fccc7) Thanks [@RichiCoder1](https://github.com/RichiCoder1)! - fix `config.base` trimming logic for cloudflare integration `_routes.json` generation

- Updated dependencies [[`04dddd783`](https://github.com/withastro/astro/commit/04dddd783da3235aa9ed523d2856adf86b792b5f), [`ea9b3dd72`](https://github.com/withastro/astro/commit/ea9b3dd72b98b3f5a542ca24a275f673faa6c7c5), [`bf024cb34`](https://github.com/withastro/astro/commit/bf024cb3429c5929d98378108230bc946a376b17), [`22955b895`](https://github.com/withastro/astro/commit/22955b895ce4343e282355db64b3a5c1415f3944), [`f413446a8`](https://github.com/withastro/astro/commit/f413446a859e497395b3612e44d1540cc6b9dad7), [`90e5f87d0`](https://github.com/withastro/astro/commit/90e5f87d03215a833bb6ac91f9548670a25ce659), [`388190102`](https://github.com/withastro/astro/commit/3881901028cbb586f5a4de1b4953e2d6730458ab), [`035c0c4df`](https://github.com/withastro/astro/commit/035c0c4df2a623bcc2f2a1cb9e490df35fa29adc), [`f112c12b1`](https://github.com/withastro/astro/commit/f112c12b15dfbb278d66699f54809674dd1bded0), [`689884251`](https://github.com/withastro/astro/commit/68988425119255382f94c983796574050006f003), [`fa132e35c`](https://github.com/withastro/astro/commit/fa132e35c23f2cfe368fd0a7239584a2bc5c4f12), [`f5fddafc2`](https://github.com/withastro/astro/commit/f5fddafc248bb1ef57b7349bfecc25539ae2b5ea), [`283734525`](https://github.com/withastro/astro/commit/28373452503bc6ca88221ffd39a5590e015e4d71), [`66858f1f2`](https://github.com/withastro/astro/commit/66858f1f238a0edf6ded2b0f693bc738785d5aa3), [`6c465e958`](https://github.com/withastro/astro/commit/6c465e958e088ff55e5b895e67c64c0dfd4277a6)]:
  - astro@2.1.4

## 6.2.1

### Patch Changes

- [#6531](https://github.com/withastro/astro/pull/6531) [`4ddf34893`](https://github.com/withastro/astro/commit/4ddf3489384ed53f25df190a3478da44bd38600e) Thanks [@matthewp](https://github.com/matthewp)! - Remove false-positive warnings from Cloudflare's build.

  Cloudflare includes warnings when it bundles the already-built output from astro.build. Those warnings are mostly due to `"sideEffects": false` packages that are included in the Vite built output because they are marked as external. Rollup will remove unused imports from these packages but will not remove the actual import, causing the false-positive warning.

- [#6473](https://github.com/withastro/astro/pull/6473) [`1c3e8f6c3`](https://github.com/withastro/astro/commit/1c3e8f6c3b839087aa51de2e2fb665cd907f2847) Thanks [@RichiCoder1](https://github.com/RichiCoder1)! - fix automatic routes generation not respecting config.base

- [#6494](https://github.com/withastro/astro/pull/6494) [`a13e9d7e3`](https://github.com/withastro/astro/commit/a13e9d7e33baccf51e7d4815f99b481ad174bc57) Thanks [@Yan-Thomas](https://github.com/Yan-Thomas)! - Consistency improvements to several package descriptions

- Updated dependencies [[`acf78c5e2`](https://github.com/withastro/astro/commit/acf78c5e271ec3d4f589782078e2a2044cc1c391), [`04e624d06`](https://github.com/withastro/astro/commit/04e624d062c6ce385f6293afba26f3942c2290c6), [`cc90d7219`](https://github.com/withastro/astro/commit/cc90d72197e1139195e9545105b9a1d339f38e1b), [`a9a6ae298`](https://github.com/withastro/astro/commit/a9a6ae29812339ea00f3b9afd3de09bd9d3733a9), [`6a7cf0712`](https://github.com/withastro/astro/commit/6a7cf0712da23e2c095f4bc4f2512e618bceb38e), [`bfd67ea74`](https://github.com/withastro/astro/commit/bfd67ea749dbc6ffa7c9a671fcc48bea6c04a075), [`f6eddffa0`](https://github.com/withastro/astro/commit/f6eddffa0414d54767e9f9e1ee5a936b8a20146b), [`c63874090`](https://github.com/withastro/astro/commit/c6387409062f1d7c2afc93319748ad57086837c5), [`d637d1ea5`](https://github.com/withastro/astro/commit/d637d1ea5b347b9c724adc895c9006c696ac8fc8), [`637f9bc72`](https://github.com/withastro/astro/commit/637f9bc728ea7d56fc82a862d761385f0dcd9528), [`77a046e88`](https://github.com/withastro/astro/commit/77a046e886c370b737208574b6934f5a1cf2b177)]:
  - astro@2.1.3

## 6.2.0

### Minor Changes

- [#6213](https://github.com/withastro/astro/pull/6213) [`afbbc4d5b`](https://github.com/withastro/astro/commit/afbbc4d5bfafc1779bac00b41c2a1cb1c90f2808) Thanks [@Princesseuh](https://github.com/Princesseuh)! - Updated compilation settings to disable downlevelling for Node 14

### Patch Changes

- Updated dependencies [[`fec583909`](https://github.com/withastro/astro/commit/fec583909ab62829dc0c1600e2387979365f2b94), [`b087b83fe`](https://github.com/withastro/astro/commit/b087b83fe266c431fe34a07d5c2293cc4ab011c6), [`694918a56`](https://github.com/withastro/astro/commit/694918a56b01104831296be0c25456135a63c784), [`a20610609`](https://github.com/withastro/astro/commit/a20610609863ae3b48afe96819b8f11ae4f414d5), [`a4a74ab70`](https://github.com/withastro/astro/commit/a4a74ab70cd2aa0d812a1f6b202c4e240a8913bf), [`75921b3cd`](https://github.com/withastro/astro/commit/75921b3cd916d439f6392c487c21532fde35ed13), [`afbbc4d5b`](https://github.com/withastro/astro/commit/afbbc4d5bfafc1779bac00b41c2a1cb1c90f2808)]:
  - astro@2.1.0

## 6.1.3

### Patch Changes

- [#6208](https://github.com/withastro/astro/pull/6208) [`79f49acbe`](https://github.com/withastro/astro/commit/79f49acbe13673bfc27e794bcfae518f38c4a4fe) Thanks [@mfrachet](https://github.com/mfrachet)! - Fix path file that was generated outside the functions folder

- Updated dependencies [[`79783fc01`](https://github.com/withastro/astro/commit/79783fc0181153a8e379d3f023422510a7467ead), [`baa2dbb3b`](https://github.com/withastro/astro/commit/baa2dbb3b5678b2bd56fb80df99d386f32e274b7), [`8b7cb64da`](https://github.com/withastro/astro/commit/8b7cb64dadfca93c65d62df54754633d398cb2ed)]:
  - astro@2.0.11

## 6.1.2

### Patch Changes

- [#6075](https://github.com/withastro/astro/pull/6075) [`45b41d98f`](https://github.com/withastro/astro/commit/45b41d98f50dc9f76a5004a8b3346f393f1a6cb6) Thanks [@NachoVazquez](https://github.com/NachoVazquez)! - Uses config root path as location for Cloudflare Pages Functions

- Updated dependencies [[`f6fc662c3`](https://github.com/withastro/astro/commit/f6fc662c3c59d164584c6287a930fcd1c9086ee6), [`592386b75`](https://github.com/withastro/astro/commit/592386b75541f3b7f7d95c631f86024b7e2d314d), [`1b591a143`](https://github.com/withastro/astro/commit/1b591a1431b44eacd239ed8f76809916cabca1db), [`bf8d7366a`](https://github.com/withastro/astro/commit/bf8d7366acb57e1b21181cc40fff55a821d8119e), [`ec38a8921`](https://github.com/withastro/astro/commit/ec38a8921f02a275949abcababe1b8afdf8184a2), [`f20a85b64`](https://github.com/withastro/astro/commit/f20a85b642994f240d8c94260fc55ffa1fd14294), [`9f22ac3d0`](https://github.com/withastro/astro/commit/9f22ac3d097ef2cb3b2bbe5343b8a8a49d83425d), [`cee70f5c6`](https://github.com/withastro/astro/commit/cee70f5c6ac9b0d2edc1f8a6f8f5043605576026), [`ac7fb04d6`](https://github.com/withastro/astro/commit/ac7fb04d6b162f28a337918138d5737e2c0fffad), [`d1f5611fe`](https://github.com/withastro/astro/commit/d1f5611febfd020cca4078c71bafe599015edd16), [`2189170be`](https://github.com/withastro/astro/commit/2189170be523f74f244e84ccab22c655219773ce), [`32abe49bd`](https://github.com/withastro/astro/commit/32abe49bd073417b480b1b990f432a837c12eb6f)]:
  - astro@2.0.7

## 6.1.1

### Patch Changes

- [#6046](https://github.com/withastro/astro/pull/6046) [`df3201165`](https://github.com/withastro/astro/commit/df320116528e00ab082396531b4deffbb0707b78) Thanks [@matthewp](https://github.com/matthewp)! - Cloudflare fix for building to directory mode

- Updated dependencies [[`41e97158b`](https://github.com/withastro/astro/commit/41e97158ba90d23d346b6e3ff6c7c14b5ecbe903), [`e779c6242`](https://github.com/withastro/astro/commit/e779c6242418d1d4102e683ca5b851b764c89688)]:
  - astro@2.0.4

## 6.1.0

### Minor Changes

- [#5914](https://github.com/withastro/astro/pull/5914) [`088f5194c`](https://github.com/withastro/astro/commit/088f5194c55a6ec15b2eaf2cfb97f9ef45a24a33) Thanks [@AngusMorton](https://github.com/AngusMorton)! - Re-enable streaming in Cloudflare Pages.

### Patch Changes

- [#5993](https://github.com/withastro/astro/pull/5993) [`9855db676`](https://github.com/withastro/astro/commit/9855db676e61ad616c64382adeaa8c74de05f7e1) Thanks [@matthewp](https://github.com/matthewp)! - Support for prerendering in the Cloudflare integration

  This fixes prerendering in the Cloudflare adapter. Now any prerendered routes are added to the `_routes.json` config so that the worker script is skipped for those routes.

- Updated dependencies [[`b53e0717b`](https://github.com/withastro/astro/commit/b53e0717b7f6b042baaeec7f87999e99c76c031c), [`60b32d585`](https://github.com/withastro/astro/commit/60b32d58565d87e87573eb268408293fc28ec657), [`883e0cc29`](https://github.com/withastro/astro/commit/883e0cc29968d51ed6c7515be035a40b28bafdad), [`dabce6b8c`](https://github.com/withastro/astro/commit/dabce6b8c684f851c3535f8acead06cbef6dce2a), [`aedf23f85`](https://github.com/withastro/astro/commit/aedf23f8582e32a6b94b81ddba9b323831f2b22a)]:
  - astro@2.0.2

## 6.0.0

### Major Changes

- [#5707](https://github.com/withastro/astro/pull/5707) [`5eba34fcc`](https://github.com/withastro/astro/commit/5eba34fcc663def20bdf6e0daad02a6a5472776b) Thanks [@bluwy](https://github.com/bluwy)! - Remove `astro:build:start` backwards compatibility code

- [#5806](https://github.com/withastro/astro/pull/5806) [`7572f7402`](https://github.com/withastro/astro/commit/7572f7402238da37de748be58d678fedaf863b53) Thanks [@matthewp](https://github.com/matthewp)! - Make astro a `peerDependency` of integrations

  This marks `astro` as a `peerDependency` of several packages that are already getting `major` version bumps. This is so we can more properly track the dependency between them and what version of Astro they are being used with.

### Patch Changes

- Updated dependencies [[`93e633922`](https://github.com/withastro/astro/commit/93e633922c2e449df3bb2357b3683af1d3c0e07b), [`16dc36a87`](https://github.com/withastro/astro/commit/16dc36a870df47a4151a8ed2d91d0bd1bb812458), [`01f3f463b`](https://github.com/withastro/astro/commit/01f3f463bf2918b310d130a9fabbf3ee21d14029), [`e2019be6f`](https://github.com/withastro/astro/commit/e2019be6ffa46fa33d92cfd346f9ecbe51bb7144), [`05caf445d`](https://github.com/withastro/astro/commit/05caf445d4d2728f1010aeb2179a9e756c2fd17d), [`49ab4f231`](https://github.com/withastro/astro/commit/49ab4f231c23b34891c3ee86f4b92bf8d6d267a3), [`a342a486c`](https://github.com/withastro/astro/commit/a342a486c2831461e24e6c2f1ca8a9d3e15477b6), [`8fb28648f`](https://github.com/withastro/astro/commit/8fb28648f66629741cb976bfe34ccd9d8f55661e), [`1f92d64ea`](https://github.com/withastro/astro/commit/1f92d64ea35c03fec43aff64eaf704dc5a9eb30a), [`c2180746b`](https://github.com/withastro/astro/commit/c2180746b4f6d9ef1b6f86924f21f52cc6ab4e63), [`ae8a012a7`](https://github.com/withastro/astro/commit/ae8a012a7b6884a03c50494332ee37b4505c2c3b), [`cf2de5422`](https://github.com/withastro/astro/commit/cf2de5422c26bfdea4c75f76e57b57299ded3e3a), [`ce5c5dbd4`](https://github.com/withastro/astro/commit/ce5c5dbd46afbe738b03600758bf5c35113de522), [`ec09bb664`](https://github.com/withastro/astro/commit/ec09bb6642064dbd7d2f3369afb090363ae18de2), [`665a2c222`](https://github.com/withastro/astro/commit/665a2c2225e42881f5a9550599e8f3fc1deea0b4), [`259a539d7`](https://github.com/withastro/astro/commit/259a539d7d70c783330c797794b15716921629cf), [`f7aa1ec25`](https://github.com/withastro/astro/commit/f7aa1ec25d1584f7abd421903fbef66b1c050e2a), [`4987d6f44`](https://github.com/withastro/astro/commit/4987d6f44cfd0d81d88f21f5c380503403dc1e6a), [`304823811`](https://github.com/withastro/astro/commit/304823811eddd8e72aa1d8e2d39b40ab5cda3565), [`302e0ef8f`](https://github.com/withastro/astro/commit/302e0ef8f5d5232e3348afe680e599f3e537b5c5), [`55cea0a9d`](https://github.com/withastro/astro/commit/55cea0a9d8c8df91a46590fc04a9ac28089b3432), [`dd56c1941`](https://github.com/withastro/astro/commit/dd56c19411b126439b8bc42d681b6fa8c06e8c61), [`9963c6e4d`](https://github.com/withastro/astro/commit/9963c6e4d50c392c3d1ac4492237020f15ccb1de), [`be901dc98`](https://github.com/withastro/astro/commit/be901dc98c4a7f6b5536540aa8f7ba5108e939a0), [`f6cf92b48`](https://github.com/withastro/astro/commit/f6cf92b48317a19a3840ad781b77d6d3cae143bb), [`e818cc046`](https://github.com/withastro/astro/commit/e818cc0466a942919ea3c41585e231c8c80cb3d0), [`8c100a6fe`](https://github.com/withastro/astro/commit/8c100a6fe6cc652c3799d1622e12c2c969f30510), [`116d8835c`](https://github.com/withastro/astro/commit/116d8835ca9e78f8b5e477ee5a3d737b69f80706), [`840412128`](https://github.com/withastro/astro/commit/840412128b00a04515156e92c314a929d6b94f6d), [`1f49cddf9`](https://github.com/withastro/astro/commit/1f49cddf9e9ffc651efc171b2cbde9fbe9e8709d), [`7325df412`](https://github.com/withastro/astro/commit/7325df412107fc0e65cd45c1b568fb686708f723), [`16c7d0bfd`](https://github.com/withastro/astro/commit/16c7d0bfd49d2b9bfae45385f506bcd642f9444a), [`a9c292026`](https://github.com/withastro/astro/commit/a9c2920264e36cc5dc05f4adc1912187979edb0d), [`2a5786419`](https://github.com/withastro/astro/commit/2a5786419599b8674473c699300172b9aacbae2e), [`4a1cabfe6`](https://github.com/withastro/astro/commit/4a1cabfe6b9ef8a6fbbcc0727a0dc6fa300cedaa), [`a8d3e7924`](https://github.com/withastro/astro/commit/a8d3e79246605d252dcddad159e358e2d79bd624), [`fa8c131f8`](https://github.com/withastro/astro/commit/fa8c131f88ef67d14c62f1c00c97ed74d43a80ac), [`64b8082e7`](https://github.com/withastro/astro/commit/64b8082e776b832f1433ed288e6f7888adb626d0), [`c4b0cb8bf`](https://github.com/withastro/astro/commit/c4b0cb8bf2b41887d9106440bb2e70d421a5f481), [`23dc9ea96`](https://github.com/withastro/astro/commit/23dc9ea96a10343852d965efd41fe6665294f1fb), [`63a6ceb38`](https://github.com/withastro/astro/commit/63a6ceb38d88331451dca64d0034c7c58e3d26f1), [`a3a7fc929`](https://github.com/withastro/astro/commit/a3a7fc9298e6d88abb4b7bee1e58f05fa9558cf1), [`52209ca2a`](https://github.com/withastro/astro/commit/52209ca2ad72a30854947dcb3a90ab4db0ac0a6f), [`5fd9208d4`](https://github.com/withastro/astro/commit/5fd9208d447f5ab8909a2188b6c2491a0debd49d), [`5eba34fcc`](https://github.com/withastro/astro/commit/5eba34fcc663def20bdf6e0daad02a6a5472776b), [`899214298`](https://github.com/withastro/astro/commit/899214298cee5f0c975c7245e623c649e1842d73), [`3a00ecb3e`](https://github.com/withastro/astro/commit/3a00ecb3eb4bc44be758c064f2bde6e247e8a593), [`5eba34fcc`](https://github.com/withastro/astro/commit/5eba34fcc663def20bdf6e0daad02a6a5472776b), [`2303f9514`](https://github.com/withastro/astro/commit/2303f95142aa740c99213a098f82b99dd37d74a0), [`1ca81c16b`](https://github.com/withastro/astro/commit/1ca81c16b8b66236e092e6eb6ec3f73f5668421c), [`b66d7195c`](https://github.com/withastro/astro/commit/b66d7195c17a55ea0931bc3744888bd4f5f01ce6)]:
  - astro@2.0.0

## 6.0.0-beta.1

<details>
<summary>See changes in 6.0.0-beta.1</summary>

### Major Changes

- [#5806](https://github.com/withastro/astro/pull/5806) [`7572f7402`](https://github.com/withastro/astro/commit/7572f7402238da37de748be58d678fedaf863b53) Thanks [@matthewp](https://github.com/matthewp)! - Make astro a `peerDependency` of integrations

  This marks `astro` as a `peerDependency` of several packages that are already getting `major` version bumps. This is so we can more properly track the dependency between them and what version of Astro they are being used with.

### Patch Changes

- Updated dependencies [[`01f3f463b`](https://github.com/withastro/astro/commit/01f3f463bf2918b310d130a9fabbf3ee21d14029), [`1f92d64ea`](https://github.com/withastro/astro/commit/1f92d64ea35c03fec43aff64eaf704dc5a9eb30a), [`c2180746b`](https://github.com/withastro/astro/commit/c2180746b4f6d9ef1b6f86924f21f52cc6ab4e63), [`ae8a012a7`](https://github.com/withastro/astro/commit/ae8a012a7b6884a03c50494332ee37b4505c2c3b), [`cf2de5422`](https://github.com/withastro/astro/commit/cf2de5422c26bfdea4c75f76e57b57299ded3e3a), [`ec09bb664`](https://github.com/withastro/astro/commit/ec09bb6642064dbd7d2f3369afb090363ae18de2), [`665a2c222`](https://github.com/withastro/astro/commit/665a2c2225e42881f5a9550599e8f3fc1deea0b4), [`f7aa1ec25`](https://github.com/withastro/astro/commit/f7aa1ec25d1584f7abd421903fbef66b1c050e2a), [`302e0ef8f`](https://github.com/withastro/astro/commit/302e0ef8f5d5232e3348afe680e599f3e537b5c5), [`840412128`](https://github.com/withastro/astro/commit/840412128b00a04515156e92c314a929d6b94f6d), [`1f49cddf9`](https://github.com/withastro/astro/commit/1f49cddf9e9ffc651efc171b2cbde9fbe9e8709d), [`4a1cabfe6`](https://github.com/withastro/astro/commit/4a1cabfe6b9ef8a6fbbcc0727a0dc6fa300cedaa), [`c4b0cb8bf`](https://github.com/withastro/astro/commit/c4b0cb8bf2b41887d9106440bb2e70d421a5f481), [`23dc9ea96`](https://github.com/withastro/astro/commit/23dc9ea96a10343852d965efd41fe6665294f1fb), [`63a6ceb38`](https://github.com/withastro/astro/commit/63a6ceb38d88331451dca64d0034c7c58e3d26f1), [`52209ca2a`](https://github.com/withastro/astro/commit/52209ca2ad72a30854947dcb3a90ab4db0ac0a6f), [`2303f9514`](https://github.com/withastro/astro/commit/2303f95142aa740c99213a098f82b99dd37d74a0)]:
  - astro@2.0.0-beta.2

</details>

## 6.0.0-beta.0

<details>
<summary>See changes in 6.0.0-beta.0</summary>

### Major Changes

- [#5707](https://github.com/withastro/astro/pull/5707) [`5eba34fcc`](https://github.com/withastro/astro/commit/5eba34fcc663def20bdf6e0daad02a6a5472776b) Thanks [@bluwy](https://github.com/bluwy)! - Remove `astro:build:start` backwards compatibility code

### Patch Changes

- Updated dependencies [[`e2019be6f`](https://github.com/withastro/astro/commit/e2019be6ffa46fa33d92cfd346f9ecbe51bb7144), [`8fb28648f`](https://github.com/withastro/astro/commit/8fb28648f66629741cb976bfe34ccd9d8f55661e), [`dd56c1941`](https://github.com/withastro/astro/commit/dd56c19411b126439b8bc42d681b6fa8c06e8c61), [`f6cf92b48`](https://github.com/withastro/astro/commit/f6cf92b48317a19a3840ad781b77d6d3cae143bb), [`16c7d0bfd`](https://github.com/withastro/astro/commit/16c7d0bfd49d2b9bfae45385f506bcd642f9444a), [`a9c292026`](https://github.com/withastro/astro/commit/a9c2920264e36cc5dc05f4adc1912187979edb0d), [`5eba34fcc`](https://github.com/withastro/astro/commit/5eba34fcc663def20bdf6e0daad02a6a5472776b), [`5eba34fcc`](https://github.com/withastro/astro/commit/5eba34fcc663def20bdf6e0daad02a6a5472776b)]:
  - astro@2.0.0-beta.0

</details>

## 5.0.0

### Patch Changes

- Updated dependencies [[`d85ec7484`](https://github.com/withastro/astro/commit/d85ec7484ce14a4c7d3f480da8f38fcb9aff388f), [`d2960984c`](https://github.com/withastro/astro/commit/d2960984c59af7b60a3ea472c6c58fb00534a8e6), [`31ec84797`](https://github.com/withastro/astro/commit/31ec8479721a1cd65538ec041458c5ffe8f50ee9), [`5ec0f6ed5`](https://github.com/withastro/astro/commit/5ec0f6ed55b0a14a9663a90a03428345baf126bd), [`dced4a8a2`](https://github.com/withastro/astro/commit/dced4a8a2657887ec569860d9862d20f695dc23a), [`6b156dd3b`](https://github.com/withastro/astro/commit/6b156dd3b467884839a571c53114aadf26fa4b0b)]:
  - astro@1.7.0

## 4.1.1

### Patch Changes

- [#5534](https://github.com/withastro/astro/pull/5534) [`fabd9124b`](https://github.com/withastro/astro/commit/fabd9124bd3e654e885054f30e9c0d01eabf0470) Thanks [@bluwy](https://github.com/bluwy)! - Update esbuild dependency

- Updated dependencies [[`9082a850e`](https://github.com/withastro/astro/commit/9082a850eef4ab0187fc3bfdd5a377f0c7040070), [`4f7f20616`](https://github.com/withastro/astro/commit/4f7f20616ed2b63f94ebf43bc5fdc1be55062a94), [`05915fec0`](https://github.com/withastro/astro/commit/05915fec01a51f27ab5051644f01e6112ecf06bc), [`1aeabe417`](https://github.com/withastro/astro/commit/1aeabe417077505bc0cdb8d2e47366ddbc616072), [`795f00f73`](https://github.com/withastro/astro/commit/795f00f73c549727e05d5b7bf0e39cce87add4e7), [`2c836b9d1`](https://github.com/withastro/astro/commit/2c836b9d1283a0707128d172e92ee2bba767486c), [`8f3f67c96`](https://github.com/withastro/astro/commit/8f3f67c96aee63be64de77f374293761ff73f6ce)]:
  - astro@1.6.14

## 4.1.0

### Minor Changes

- [#5347](https://github.com/withastro/astro/pull/5347) [`743000cc7`](https://github.com/withastro/astro/commit/743000cc70274a2d2fed01c72e2ac51aa6b876a6) Thanks [@AirBorne04](https://github.com/AirBorne04)! - Now building for Cloudflare directory mode takes advantage of the standard asset handling from Cloudflare Pages, and therefore does not call a function script to deliver static assets anymore.
  Also supports the use of `_routes.json`, `_redirects` and `_headers` files when placed into the `public` folder.

### Patch Changes

- Updated dependencies [[`936c1e411`](https://github.com/withastro/astro/commit/936c1e411d77c69b2b60a061c54704200716800a), [`4b188132e`](https://github.com/withastro/astro/commit/4b188132ef68f8d9951cec86418ef50bb4df4a96), [`f5ed630bc`](https://github.com/withastro/astro/commit/f5ed630bca05ebbfcc6ac994ced3911e41daedcc)]:
  - astro@1.6.11

## 4.0.1

### Patch Changes

- [#5301](https://github.com/withastro/astro/pull/5301) [`a79a37cad`](https://github.com/withastro/astro/commit/a79a37cad549b21f91599ff86899e456d9dcc7df) Thanks [@bluwy](https://github.com/bluwy)! - Fix environment variables usage in worker output and warn if environment variables are accessedd too early

- Updated dependencies [[`88c1bbe3a`](https://github.com/withastro/astro/commit/88c1bbe3a71f85e92f42f13d0f310c6b2a264ade), [`a79a37cad`](https://github.com/withastro/astro/commit/a79a37cad549b21f91599ff86899e456d9dcc7df)]:
  - astro@1.6.5

## 4.0.0

### Major Changes

- [#5290](https://github.com/withastro/astro/pull/5290) [`b2b291d29`](https://github.com/withastro/astro/commit/b2b291d29143703cece0d12c8e74b2e1151d2061) Thanks [@matthewp](https://github.com/matthewp)! - Handle base configuration in adapters

  This allows adapters to correctly handle `base` configuration. Internally Astro now matches routes when the URL includes the `base`.

  Adapters now also have access to the `removeBase` method which will remove the `base` from a pathname. This is useful to look up files for static assets.

### Patch Changes

- Updated dependencies [[`b2b291d29`](https://github.com/withastro/astro/commit/b2b291d29143703cece0d12c8e74b2e1151d2061), [`97e2b6ad7`](https://github.com/withastro/astro/commit/97e2b6ad7a6fa23e82be28b2f57cdf3f85fab112), [`4af4d8fa0`](https://github.com/withastro/astro/commit/4af4d8fa0035130fbf31c82d72777c3679bc1ca5), [`f6add3924`](https://github.com/withastro/astro/commit/f6add3924d5cd59925a6ea4bf7f2f731709bc893), [`247eb7411`](https://github.com/withastro/astro/commit/247eb7411f429317e5cd7d401a6660ee73641313)]:
  - astro@1.6.4

## 3.1.2

### Patch Changes

- [#5230](https://github.com/withastro/astro/pull/5230) [`69a532ab6`](https://github.com/withastro/astro/commit/69a532ab60a85d30c2395969593c4d38f9a2fbbe) Thanks [@matthewp](https://github.com/matthewp)! - Exports new runtime entrypoint's types

## 3.1.1

### Patch Changes

- [#5103](https://github.com/withastro/astro/pull/5103) [`d151d9f3f`](https://github.com/withastro/astro/commit/d151d9f3f29c0a57c59b8029a18717808ccc7f8f) Thanks [@AirBorne04](https://github.com/AirBorne04)! - enable access to Cloudflare runtime [KV, R2, Durable Objects]
  - access native Cloudflare runtime through `import { getRuntime } from "@astrojs/cloudflare/runtime"`; now you can call `getRuntime(Astro.request)` and get access to the runtime environment.

## 3.1.0

### Minor Changes

- [#5056](https://github.com/withastro/astro/pull/5056) [`e55af8a23`](https://github.com/withastro/astro/commit/e55af8a23233b6335f45b7a04b9d026990fb616c) Thanks [@matthewp](https://github.com/matthewp)! - # New build configuration

  The ability to customize SSR build configuration more granularly is now available in Astro. You can now customize the output folder for `server` (the server code for SSR), `client` (your client-side JavaScript and assets), and `serverEntry` (the name of the entrypoint server module). Here are the defaults:

  ```js
  import { defineConfig } from 'astro/config';

  export default defineConfig({
    output: 'server',
    build: {
      server: './dist/server/',
      client: './dist/client/',
      serverEntry: 'entry.mjs',
    },
  });
  ```

  These new configuration options are only supported in SSR mode and are ignored when building to SSG (a static site).

  ## Integration hook change

  The integration hook `astro:build:start` includes a param `buildConfig` which includes all of these same options. You can continue to use this param in Astro 1.x, but it is deprecated in favor of the new `build.config` options. All of the built-in adapters have been updated to the new format. If you have an integration that depends on this param we suggest upgrading to do this instead:

  ```js
  export default function myIntegration() {
    return {
      name: 'my-integration',
      hooks: {
        'astro:config:setup': ({ updateConfig }) => {
          updateConfig({
            build: {
              server: '...',
            },
          });
        },
      },
    };
  }
  ```

## 3.0.0

### Major Changes

- [#4888](https://github.com/withastro/astro/pull/4888) [`2dc582ac5`](https://github.com/withastro/astro/commit/2dc582ac5e2d6e1d434ccfe21616182e453feec3) Thanks [@AirBorne04](https://github.com/AirBorne04)! - adjusting the build settings for cloudflare (reverting back to platform browser over neutral)
  adjusting the ssr settings for solidjs (to build for node)

## 2.1.0

### Minor Changes

- [#4876](https://github.com/withastro/astro/pull/4876) [`d3091f89e`](https://github.com/withastro/astro/commit/d3091f89e92fcfe1ad48daca74055d54b1c853a3) Thanks [@matthewp](https://github.com/matthewp)! - Adds the Astro.cookies API

  `Astro.cookies` is a new API for manipulating cookies in Astro components and API routes.

  In Astro components, the new `Astro.cookies` object is a map-like object that allows you to get, set, delete, and check for a cookie's existence (`has`):

  ```astro
  ---
  type Prefs = {
    darkMode: boolean;
  };

  Astro.cookies.set<Prefs>(
    'prefs',
    { darkMode: true },
    {
      expires: '1 month',
    }
  );

  const prefs = Astro.cookies.get<Prefs>('prefs').json();
  ---

  <body data-theme={prefs.darkMode ? 'dark' : 'light'}></body>
  ```

  Once you've set a cookie with Astro.cookies it will automatically be included in the outgoing response.

  This API is also available with the same functionality in API routes:

  ```js
  export function post({ cookies }) {
    cookies.set('loggedIn', false);

    return new Response(null, {
      status: 302,
      headers: {
        Location: '/login',
      },
    });
  }
  ```

  See [the RFC](https://github.com/withastro/rfcs/blob/main/proposals/0025-cookie-management.md) to learn more.

## 2.0.0

### Major Changes

- [#4815](https://github.com/withastro/astro/pull/4815) [`ce0b92ba7`](https://github.com/withastro/astro/commit/ce0b92ba73072c0f0143829a53f870155ad4c7ff) Thanks [@AirBorne04](https://github.com/AirBorne04)! - adjusted esbuild config to work with worker environment (fixing solid js ssr)

## 1.0.2

### Patch Changes

- [#4558](https://github.com/withastro/astro/pull/4558) [`742966456`](https://github.com/withastro/astro/commit/7429664566f05ecebf6d57906f950627e62e690c) Thanks [@tony-sull](https://github.com/tony-sull)! - Adding the `withastro` keyword to include the adapters on the [Integrations Catalog](https://astro.build/integrations)

## 1.0.1

### Patch Changes

- [#4232](https://github.com/withastro/astro/pull/4232) [`bfbd32588`](https://github.com/withastro/astro/commit/bfbd32588f7e2c0a9e43cd1a571a0dc9c5f7e645) Thanks [@Ekwuno](https://github.com/Ekwuno)! - Update README

## 1.0.0

### Major Changes

- [`04ad44563`](https://github.com/withastro/astro/commit/04ad445632c67bdd60c1704e1e0dcbcaa27b9308) - > Astro v1.0 is out! Read the [official announcement post](https://astro.build/blog/astro-1/).

  **No breaking changes**. This package is now officially stable and compatible with `astro@1.0.0`!

## 0.5.0

### Minor Changes

- [#3806](https://github.com/withastro/astro/pull/3806) [`f4c571bdb`](https://github.com/withastro/astro/commit/f4c571bdb0bbcd0dfed68a484dfbfe274f8a5f45) Thanks [@nrgnrg](https://github.com/nrgnrg)! - add support for compiling functions to a functions directory rather than `_worker.js`

## 0.4.0

### Minor Changes

- [#4068](https://github.com/withastro/astro/pull/4068) [`54b33d50f`](https://github.com/withastro/astro/commit/54b33d50fdb995ac056461be7e2128d911624f2d) Thanks [@matthewp](https://github.com/matthewp)! - Add explicit errors when omitting output config

### Patch Changes

- [#4072](https://github.com/withastro/astro/pull/4072) [`a198028b0`](https://github.com/withastro/astro/commit/a198028b04234d0b8dcb0b6bcb47c5831d7a15f9) Thanks [@matthewp](https://github.com/matthewp)! - Fixes Cloudflare throwing an error for process

## 0.3.0

### Minor Changes

- [#4015](https://github.com/withastro/astro/pull/4015) [`6fd161d76`](https://github.com/withastro/astro/commit/6fd161d7691cbf9d3ffa4646e46059dfd0940010) Thanks [@matthewp](https://github.com/matthewp)! - New `output` configuration option

  This change introduces a new "output target" configuration option (`output`). Setting the output target lets you decide the format of your final build, either:

  - `"static"` (default): A static site. Your final build will be a collection of static assets (HTML, CSS, JS) that you can deploy to any static site host.
  - `"server"`: A dynamic server application. Your final build will be an application that will run in a hosted server environment, generating HTML dynamically for different requests.

  If `output` is omitted from your config, the default value `"static"` will be used.

  When using the `"server"` output target, you must also include a runtime adapter via the `adapter` configuration. An adapter will _adapt_ your final build to run on the deployed platform of your choice (Netlify, Vercel, Node.js, Deno, etc).

  To migrate: No action is required for most users. If you currently define an `adapter`, you will need to also add `output: 'server'` to your config file to make it explicit that you are building a server. Here is an example of what that change would look like for someone deploying to Netlify:

  ```diff
  import { defineConfig } from 'astro/config';
  import netlify from '@astrojs/netlify/functions';

  export default defineConfig({
    adapter: netlify(),
  + output: 'server',
  });
  ```

* [#4018](https://github.com/withastro/astro/pull/4018) [`0cc6ede36`](https://github.com/withastro/astro/commit/0cc6ede362996b9faba57481a790d6eb7fba2045) Thanks [@okikio](https://github.com/okikio)! - Support for 404 and 500 pages in SSR

- [#3973](https://github.com/withastro/astro/pull/3973) [`5a23483ef`](https://github.com/withastro/astro/commit/5a23483efb3ba614b05a00064f84415620605204) Thanks [@matthewp](https://github.com/matthewp)! - Adds support for Astro.clientAddress

  The new `Astro.clientAddress` property allows you to get the IP address of the requested user.

  ```astro

  ```

  This property is only available when building for SSR, and only if the adapter you are using supports providing the IP address. If you attempt to access the property in a SSG app it will throw an error.

## 0.2.4

### Patch Changes

- [#3885](https://github.com/withastro/astro/pull/3885) [`bf5d1cc1e`](https://github.com/withastro/astro/commit/bf5d1cc1e71da38a14658c615e9481f2145cc6e7) Thanks [@delucis](https://github.com/delucis)! - Integration README fixes

## 0.2.3

### Patch Changes

- [#3854](https://github.com/withastro/astro/pull/3854) [`b012ee55`](https://github.com/withastro/astro/commit/b012ee55b107dea0730286263b27d83e530fad5d) Thanks [@bholmesdev](https://github.com/bholmesdev)! - [astro add] Support adapters and third party packages

## 0.2.2

### Patch Changes

- [#3777](https://github.com/withastro/astro/pull/3777) [`976e1f17`](https://github.com/withastro/astro/commit/976e1f175a95ea39f737b8575e4fdf3c3d89e1ee) Thanks [@tony-sull](https://github.com/tony-sull)! - Disables HTTP streaming in Cloudflare Pages deployments

## 0.2.1

### Patch Changes

- [#3695](https://github.com/withastro/astro/pull/3695) [`0d667d0e`](https://github.com/withastro/astro/commit/0d667d0e572d76d4c819816ddf51ed14b43e2551) Thanks [@nrgnrg](https://github.com/nrgnrg)! - fix custom 404 pages not rendering

## 0.2.0

### Minor Changes

- [#3600](https://github.com/withastro/astro/pull/3600) [`7f423581`](https://github.com/withastro/astro/commit/7f423581411648c9a69b68918ff930581f12cf16) Thanks [@nrgnrg](https://github.com/nrgnrg)! - add SSR adaptor for Cloudflare Pages functions<|MERGE_RESOLUTION|>--- conflicted
+++ resolved
@@ -1,6 +1,5 @@
 # @astrojs/cloudflare
 
-<<<<<<< HEAD
 ## 12.0.0-beta.0
 
 ### Major Changes
@@ -48,7 +47,7 @@
   To learn how to upgrade, check out the [Astro v5.0 upgrade guide in our beta docs site](https://5-0-0-beta.docs.astro.build/en/guides/upgrade-to/v5/).
 
 - [#392](https://github.com/withastro/adapters/pull/392) [`3a49eb7`](https://github.com/withastro/adapters/commit/3a49eb7802c44212ccfab06034b7dc5f2b060e94) Thanks [@Princesseuh](https://github.com/Princesseuh)! - Updates internal code for Astro 5 changes. No changes is required to your project, apart from using Astro 5
-=======
+
 ## 11.1.0
 
 ### Minor Changes
@@ -60,7 +59,6 @@
 ### Patch Changes
 
 - [#387](https://github.com/withastro/adapters/pull/387) [`04e5c38`](https://github.com/withastro/adapters/commit/04e5c389f251efa02fe7b973ed95cdc61fad3389) Thanks [@veitbjarsch](https://github.com/veitbjarsch)! - Fixes a bug which was caused on windows when splitting static file paths
->>>>>>> 6a28fd15
 
 ## 11.0.4
 
