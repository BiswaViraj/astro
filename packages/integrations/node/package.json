{
  "name": "@astrojs/node",
  "description": "Deploy your site to a Node.js server",
<<<<<<< HEAD
  "version": "9.0.0-beta.2",
=======
  "version": "8.3.4",
>>>>>>> 5656f1e0
  "type": "module",
  "types": "./dist/index.d.ts",
  "author": "withastro",
  "license": "MIT",
  "repository": {
    "type": "git",
    "url": "https://github.com/withastro/adapters.git",
    "directory": "packages/node"
  },
  "keywords": ["withastro", "astro-adapter"],
  "bugs": "https://github.com/withastro/adapters/issues",
  "homepage": "https://docs.astro.build/en/guides/integrations-guide/node/",
  "exports": {
    ".": "./dist/index.js",
    "./server.js": "./dist/server.js",
    "./preview.js": "./dist/preview.js",
    "./package.json": "./package.json"
  },
  "files": ["dist"],
  "scripts": {
    "build": "tsc",
    "test": "astro-scripts test \"test/**/*.test.js\""
  },
  "dependencies": {
    "send": "^0.19.0",
    "server-destroy": "^1.0.1"
  },
  "peerDependencies": {
    "astro": "^5.0.0-alpha.8"
  },
  "devDependencies": {
    "@astrojs/test-utils": "workspace:*",
    "@types/node": "^18.19.54",
    "@types/send": "^0.17.4",
    "@types/server-destroy": "^1.0.4",
<<<<<<< HEAD
    "astro": "^5.0.0-alpha.8",
=======
    "astro": "^4.15.9",
>>>>>>> 5656f1e0
    "astro-scripts": "workspace:*",
    "cheerio": "1.0.0",
    "express": "^4.21.0",
    "node-mocks-http": "^1.16.0"
  },
  "publishConfig": {
    "provenance": true
  }
}<|MERGE_RESOLUTION|>--- conflicted
+++ resolved
@@ -1,11 +1,7 @@
 {
   "name": "@astrojs/node",
   "description": "Deploy your site to a Node.js server",
-<<<<<<< HEAD
   "version": "9.0.0-beta.2",
-=======
-  "version": "8.3.4",
->>>>>>> 5656f1e0
   "type": "module",
   "types": "./dist/index.d.ts",
   "author": "withastro",
@@ -41,11 +37,7 @@
     "@types/node": "^18.19.54",
     "@types/send": "^0.17.4",
     "@types/server-destroy": "^1.0.4",
-<<<<<<< HEAD
     "astro": "^5.0.0-alpha.8",
-=======
-    "astro": "^4.15.9",
->>>>>>> 5656f1e0
     "astro-scripts": "workspace:*",
     "cheerio": "1.0.0",
     "express": "^4.21.0",
