import * as assert from 'node:assert/strict';
import { before, describe, it } from 'node:test';
import nodejs from '../dist/index.js';
import { createRequestAndResponse, loadFixture } from './test-utils.js';

describe('API routes', () => {
	/** @type {import('./test-utils').Fixture} */
	let fixture;

	before(async () => {
		fixture = await loadFixture({
			root: './fixtures/locals/',
			output: 'server',
			adapter: nodejs({ mode: 'middleware' }),
		});
		await fixture.build();
	});

	it('Can use locals added by node middleware', async () => {
		const { handler } = await import('./fixtures/locals/dist/server/entry.mjs');
<<<<<<< HEAD
		// biome-ignore lint/style/useConst: <explanation>
		let { req, res, text } = createRequestAndResponse({
			url: '/from-node-middleware',
		});

		// biome-ignore lint/style/useConst: <explanation>
		let locals = { foo: 'bar' };
=======
		const { req, res, text } = createRequestAndResponse({
			url: '/from-node-middleware',
		});

		const locals = { foo: 'bar' };
>>>>>>> 31c7767e

		handler(req, res, () => {}, locals);
		req.send();

<<<<<<< HEAD
		// biome-ignore lint/style/useConst: <explanation>
		let html = await text();
=======
		const html = await text();
>>>>>>> 31c7767e

		assert.equal(html.includes('<h1>bar</h1>'), true);
	});

	it('Throws an error when provided non-objects as locals', async () => {
		const { handler } = await import('./fixtures/locals/dist/server/entry.mjs');
<<<<<<< HEAD
		// biome-ignore lint/style/useConst: <explanation>
		let { req, res, done } = createRequestAndResponse({
=======
		const { req, res, done } = createRequestAndResponse({
>>>>>>> 31c7767e
			url: '/from-node-middleware',
		});

		handler(req, res, undefined, 'locals');
		req.send();

		await done;
		assert.equal(res.statusCode, 500);
	});

	it('Can use locals added by astro middleware', async () => {
		const { handler } = await import('./fixtures/locals/dist/server/entry.mjs');

		const { req, res, text } = createRequestAndResponse({
			url: '/from-astro-middleware',
		});

		handler(req, res, () => {});
		req.send();

		const html = await text();

		assert.equal(html.includes('<h1>baz</h1>'), true);
	});

	it('Can access locals in API', async () => {
		const { handler } = await import('./fixtures/locals/dist/server/entry.mjs');
<<<<<<< HEAD
		// biome-ignore lint/style/useConst: <explanation>
		let { req, res, done } = createRequestAndResponse({
=======
		const { req, res, done } = createRequestAndResponse({
>>>>>>> 31c7767e
			method: 'POST',
			url: '/api',
		});

<<<<<<< HEAD
		// biome-ignore lint/style/useConst: <explanation>
		let locals = { foo: 'bar' };
=======
		const locals = { foo: 'bar' };
>>>>>>> 31c7767e

		handler(req, res, () => {}, locals);
		req.send();

<<<<<<< HEAD
		// biome-ignore lint/style/useConst: <explanation>
		let [buffer] = await done;

		// biome-ignore lint/style/useConst: <explanation>
		let json = JSON.parse(buffer.toString('utf-8'));
=======
		const [buffer] = await done;

		const json = JSON.parse(buffer.toString('utf-8'));
>>>>>>> 31c7767e

		assert.equal(json.foo, 'bar');
	});
});<|MERGE_RESOLUTION|>--- conflicted
+++ resolved
@@ -18,43 +18,23 @@
 
 	it('Can use locals added by node middleware', async () => {
 		const { handler } = await import('./fixtures/locals/dist/server/entry.mjs');
-<<<<<<< HEAD
-		// biome-ignore lint/style/useConst: <explanation>
-		let { req, res, text } = createRequestAndResponse({
-			url: '/from-node-middleware',
-		});
-
-		// biome-ignore lint/style/useConst: <explanation>
-		let locals = { foo: 'bar' };
-=======
 		const { req, res, text } = createRequestAndResponse({
 			url: '/from-node-middleware',
 		});
 
 		const locals = { foo: 'bar' };
->>>>>>> 31c7767e
 
 		handler(req, res, () => {}, locals);
 		req.send();
 
-<<<<<<< HEAD
-		// biome-ignore lint/style/useConst: <explanation>
-		let html = await text();
-=======
 		const html = await text();
->>>>>>> 31c7767e
 
 		assert.equal(html.includes('<h1>bar</h1>'), true);
 	});
 
 	it('Throws an error when provided non-objects as locals', async () => {
 		const { handler } = await import('./fixtures/locals/dist/server/entry.mjs');
-<<<<<<< HEAD
-		// biome-ignore lint/style/useConst: <explanation>
-		let { req, res, done } = createRequestAndResponse({
-=======
 		const { req, res, done } = createRequestAndResponse({
->>>>>>> 31c7767e
 			url: '/from-node-middleware',
 		});
 
@@ -82,37 +62,19 @@
 
 	it('Can access locals in API', async () => {
 		const { handler } = await import('./fixtures/locals/dist/server/entry.mjs');
-<<<<<<< HEAD
-		// biome-ignore lint/style/useConst: <explanation>
-		let { req, res, done } = createRequestAndResponse({
-=======
 		const { req, res, done } = createRequestAndResponse({
->>>>>>> 31c7767e
 			method: 'POST',
 			url: '/api',
 		});
 
-<<<<<<< HEAD
-		// biome-ignore lint/style/useConst: <explanation>
-		let locals = { foo: 'bar' };
-=======
 		const locals = { foo: 'bar' };
->>>>>>> 31c7767e
 
 		handler(req, res, () => {}, locals);
 		req.send();
 
-<<<<<<< HEAD
-		// biome-ignore lint/style/useConst: <explanation>
-		let [buffer] = await done;
-
-		// biome-ignore lint/style/useConst: <explanation>
-		let json = JSON.parse(buffer.toString('utf-8'));
-=======
 		const [buffer] = await done;
 
 		const json = JSON.parse(buffer.toString('utf-8'));
->>>>>>> 31c7767e
 
 		assert.equal(json.foo, 'bar');
 	});
