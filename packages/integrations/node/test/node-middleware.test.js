import * as assert from 'node:assert/strict';
import { after, before, describe, it } from 'node:test';
import * as cheerio from 'cheerio';
import express from 'express';
import nodejs from '../dist/index.js';
import { loadFixture, waitServerListen } from './test-utils.js';

/**
 * @typedef {import('../../../astro/test/test-utils').Fixture} Fixture
 */

describe('behavior from middleware, standalone', () => {
	/** @type {import('./test-utils').Fixture} */
	let fixture;
	let server;

	before(async () => {
		process.env.PRERENDER = false;
		fixture = await loadFixture({
			root: './fixtures/node-middleware/',
			output: 'server',
			adapter: nodejs({ mode: 'standalone' }),
		});
		await fixture.build();
		const { startServer } = await fixture.loadAdapterEntryModule();
<<<<<<< HEAD
		// biome-ignore lint/style/useConst: <explanation>
		let res = startServer();
=======
		const res = startServer();
>>>>>>> 31c7767e
		server = res.server;
		await waitServerListen(server.server);
	});

	after(async () => {
		await server.stop();
		await fixture.clean();
		// biome-ignore lint/performance/noDelete: <explanation>
		delete process.env.PRERENDER;
	});

	describe('404', async () => {
		it('when mode is standalone', async () => {
			const res = await fetch(`http://${server.host}:${server.port}/error-page`);

			assert.equal(res.status, 404);

			const html = await res.text();
			const $ = cheerio.load(html);

			const body = $('body');
			assert.equal(body.text().includes('Page does not exist'), true);
		});
	});
});

describe('behavior from middleware, middleware', () => {
	/** @type {import('./test-utils').Fixture} */
	let fixture;
	let server;

	before(async () => {
		process.env.PRERENDER = false;
		fixture = await loadFixture({
			root: './fixtures/node-middleware/',
			output: 'server',
			adapter: nodejs({ mode: 'middleware' }),
		});
		await fixture.build();
		const { handler } = await fixture.loadAdapterEntryModule();
		const app = express();
		app.use(handler);
		server = app.listen(8888);
	});

	after(async () => {
		server.close();
		await fixture.clean();
		// biome-ignore lint/performance/noDelete: <explanation>
		delete process.env.PRERENDER;
	});

	it('when mode is standalone', async () => {
		// biome-ignore lint/style/noUnusedTemplateLiteral: <explanation>
		const res = await fetch(`http://localhost:8888/ssr`);

		assert.equal(res.status, 200);

		const html = await res.text();
		const $ = cheerio.load(html);

		const body = $('body');
		assert.equal(body.text().includes("Here's a random number"), true);
	});
});<|MERGE_RESOLUTION|>--- conflicted
+++ resolved
@@ -23,12 +23,7 @@
 		});
 		await fixture.build();
 		const { startServer } = await fixture.loadAdapterEntryModule();
-<<<<<<< HEAD
-		// biome-ignore lint/style/useConst: <explanation>
-		let res = startServer();
-=======
 		const res = startServer();
->>>>>>> 31c7767e
 		server = res.server;
 		await waitServerListen(server.server);
 	});
