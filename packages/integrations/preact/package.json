{
  "name": "@astrojs/preact",
  "description": "Use Preact components within Astro",
  "version": "3.5.4-beta.0",
  "type": "module",
  "types": "./dist/index.d.ts",
  "author": "withastro",
  "license": "MIT",
  "repository": {
    "type": "git",
    "url": "git+https://github.com/withastro/astro.git",
    "directory": "packages/integrations/preact"
  },
  "keywords": [
    "astro-integration",
    "astro-component",
    "renderer",
    "preact"
  ],
  "bugs": "https://github.com/withastro/astro/issues",
  "homepage": "https://docs.astro.build/en/guides/integrations-guide/preact/",
  "exports": {
    ".": "./dist/index.js",
    "./client.js": "./dist/client.js",
    "./client-dev.js": "./dist/client-dev.js",
    "./server.js": "./dist/server.js",
    "./package.json": "./package.json"
  },
  "files": [
    "dist"
  ],
  "scripts": {
    "build": "astro-scripts build \"src/**/*.ts\" && tsc",
    "build:ci": "astro-scripts build \"src/**/*.ts\"",
    "dev": "astro-scripts dev \"src/**/*.ts\""
  },
  "dependencies": {
    "@babel/plugin-transform-react-jsx": "^7.25.9",
    "@babel/plugin-transform-react-jsx-development": "^7.25.9",
    "@preact/preset-vite": "2.8.2",
    "@preact/signals": "^1.3.0",
    "babel-plugin-transform-hook-names": "^1.0.2",
    "preact-render-to-string": "^6.5.11",
<<<<<<< HEAD
    "vite": "^6.0.1"
=======
    "vite": "^5.4.11"
>>>>>>> 6eac6ba7
  },
  "devDependencies": {
    "astro": "workspace:*",
    "astro-scripts": "workspace:*",
    "preact": "^10.25.0"
  },
  "peerDependencies": {
    "preact": "^10.6.5"
  },
  "engines": {
    "node": "^18.17.1 || ^20.3.0 || >=22.0.0"
  },
  "publishConfig": {
    "provenance": true
  }
}<|MERGE_RESOLUTION|>--- conflicted
+++ resolved
@@ -41,11 +41,7 @@
     "@preact/signals": "^1.3.0",
     "babel-plugin-transform-hook-names": "^1.0.2",
     "preact-render-to-string": "^6.5.11",
-<<<<<<< HEAD
     "vite": "^6.0.1"
-=======
-    "vite": "^5.4.11"
->>>>>>> 6eac6ba7
   },
   "devDependencies": {
     "astro": "workspace:*",
