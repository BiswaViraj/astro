{
  "name": "@test/vercel-server-islands",
  "version": "0.0.0",
  "private": true,
  "dependencies": {
    "@astrojs/vercel": "workspace:*",
<<<<<<< HEAD
    "astro": "^5.0.0-alpha.8"
=======
    "astro": "^4.15.4"
>>>>>>> 0afc80bb
  }
}<|MERGE_RESOLUTION|>--- conflicted
+++ resolved
@@ -1,13 +1,9 @@
 {
-  "name": "@test/vercel-server-islands",
-  "version": "0.0.0",
-  "private": true,
-  "dependencies": {
-    "@astrojs/vercel": "workspace:*",
-<<<<<<< HEAD
-    "astro": "^5.0.0-alpha.8"
-=======
-    "astro": "^4.15.4"
->>>>>>> 0afc80bb
-  }
+    "name": "@test/vercel-server-islands",
+    "version": "0.0.0",
+    "private": true,
+    "dependencies": {
+        "@astrojs/vercel": "workspace:*",
+        "astro": "^5.0.0-alpha.8"
+    }
 }