--- conflicted
+++ resolved
@@ -55,13 +55,8 @@
     "astro-scripts": "workspace:*",
     "cheerio": "1.0.0",
     "linkedom": "^0.18.5",
-<<<<<<< HEAD
     "vite": "6.0.0-beta.2",
-    "vue": "^3.5.11"
-=======
-    "vite": "^5.4.9",
     "vue": "^3.5.12"
->>>>>>> 6df5bba8
   },
   "peerDependencies": {
     "astro": "^5.0.0-alpha.0",
