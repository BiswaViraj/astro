--- conflicted
+++ resolved
@@ -41,12 +41,7 @@
   "devDependencies": {
     "astro": "workspace:*",
     "astro-scripts": "workspace:*",
-<<<<<<< HEAD
     "typescript": "^5.6.3",
     "vite": "^6.0.1"
-=======
-    "typescript": "^5.7.2",
-    "vite": "^5.4.11"
->>>>>>> 6eac6ba7
   }
 }